--- conflicted
+++ resolved
@@ -1173,11 +1173,7 @@
       s_i++;
     }
   } else {
-<<<<<<< HEAD
-      AT_DISPATCH_ALL_TYPES_AND_COMPLEX_AND3(
-=======
     AT_DISPATCH_ALL_TYPES_AND_COMPLEX_AND3(
->>>>>>> f5c4f3a3
         at::ScalarType::ComplexHalf, at::ScalarType::BFloat16, at::ScalarType::Half,
         commonDtype, "mul_out_sparse", [&] {
           auto r_accessor = r_buffer.accessor<scalar_t, 1>();
