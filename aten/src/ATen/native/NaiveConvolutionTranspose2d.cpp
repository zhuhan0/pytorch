--- conflicted
+++ resolved
@@ -216,15 +216,8 @@
 
   // Resize output
   TensorOptions options(input.options());
-<<<<<<< HEAD
-  set_output_raw_strided(
-      0,
-      {batch_size, n_output_plane, output_height, output_width},
-      {},
-=======
   set_output(
       {batch_size, n_output_plane, output_height, output_width},
->>>>>>> 8d93f6b4
       options.memory_format(LEGACY_CONTIGUOUS_MEMORY_FORMAT));
 }
 } // namespace meta
