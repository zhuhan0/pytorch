#ifndef TH_GENERIC_FILE
#define TH_GENERIC_FILE "TH/generic/THTensorRandom.cpp"
#else

#include <cmath>

#include <cpuinfo.h>
#include <array>
#include <iterator>
#include <algorithm>
#include <type_traits>
#include <ATen/Utils.h>
#include <TH/THGenerator.hpp>

void THTensor_(random)(THTensor *self, at::Generator *_generator)
{
  auto gen = at::get_generator_or_default<at::CPUGenerator>(_generator, at::detail::getDefaultCPUGenerator());
  // See Note [Acquire lock when using random generators]
  std::lock_guard<std::mutex> lock(gen->mutex_);
#if defined(TH_REAL_IS_BYTE)
  TH_TENSOR_APPLY(scalar_t, self, *self_data = (uint8_t)(gen->random() % (UINT8_MAX + 1)););
#elif defined(TH_REAL_IS_CHAR)
  TH_TENSOR_APPLY(scalar_t, self, *self_data = (int8_t)(gen->random() % (INT8_MAX + 1)););
#elif defined(TH_REAL_IS_SHORT)
  TH_TENSOR_APPLY(scalar_t, self, *self_data = (int16_t)(gen->random() % (INT16_MAX + 1)););
#elif defined(TH_REAL_IS_INT)
  TH_TENSOR_APPLY(scalar_t, self, *self_data = (int32_t)(gen->random() % (INT32_MAX + 1UL)););
#elif defined(TH_REAL_IS_LONG)
  TH_TENSOR_APPLY(scalar_t, self, *self_data = (uint64_t)(gen->random64() % (LONG_MAX + 1ULL)););
#elif defined(TH_REAL_IS_FLOAT)
  TH_TENSOR_APPLY(scalar_t, self, *self_data = (float)(gen->random() % ((1ULL << FLT_MANT_DIG) + 1)););
#elif defined(TH_REAL_IS_DOUBLE)
  TH_TENSOR_APPLY(scalar_t, self, *self_data = (double)(gen->random64() % ((1ULL << DBL_MANT_DIG) + 1)););
#elif defined(TH_REAL_IS_BOOL)
  TH_TENSOR_APPLY(scalar_t, self, *self_data = (bool)(gen->random() % 2););
#else
#error "Unknown type"
#endif

}

void THTensor_(clampedRandom)(THTensor *self, int64_t min, int64_t max, at::Generator *_generator) {
  THArgCheck(max > min, 2, "max must be greater than min, but got: min = %lld, max = %lld", min, max);
  uint64_t range = max - min;
  auto gen = at::get_generator_or_default<at::CPUGenerator>(_generator, at::detail::getDefaultCPUGenerator());
  // See Note [Acquire lock when using random generators]
  std::lock_guard<std::mutex> lock(gen->mutex_);
#if defined(TH_REAL_IS_LONG) || defined(TH_REAL_IS_FLOAT) || defined(TH_REAL_IS_DOUBLE)
    if (range >= 1ULL << 32) {
      TH_TENSOR_APPLY(scalar_t, self, *self_data = static_cast<scalar_t>(static_cast<int64_t>((gen->random64() % range) + min));)
      return;
    }
#endif
    TH_TENSOR_APPLY(scalar_t, self, *self_data = static_cast<scalar_t>(static_cast<int64_t>((gen->random() % range) + min));)
}

void THTensor_(cappedRandom)(THTensor *self, int64_t max, at::Generator *_generator) {
  THArgCheck(max > 0, 1, "max must be positive, but got: max = %lld", max);
  THTensor_(clampedRandom)(self, 0, max, _generator);
}

void THTensor_(geometric)(THTensor *self, double p, at::Generator *_generator)
{
  auto gen = at::get_generator_or_default<at::CPUGenerator>(_generator, at::detail::getDefaultCPUGenerator());
  // See Note [Acquire lock when using random generators]
  std::lock_guard<std::mutex> lock(gen->mutex_);
  at::geometric_distribution<double> geometric(p);
  TH_TENSOR_APPLY(scalar_t, self, *self_data = (scalar_t)geometric(gen););
}

#if defined(TH_REAL_IS_FLOAT) || defined(TH_REAL_IS_DOUBLE)

#if defined(TH_REAL_IS_FLOAT)
#define TH_REAL_MIN FLT_MIN
#elif defined(TH_REAL_IS_DOUBLE)
#define TH_REAL_MIN DBL_MIN
#endif

void THTensor_(uniform)(THTensor *self, double a, double b, at::Generator *_generator)
{
  auto gen = at::get_generator_or_default<at::CPUGenerator>(_generator, at::detail::getDefaultCPUGenerator());
  // See Note [Acquire lock when using random generators]
  std::lock_guard<std::mutex> lock(gen->mutex_);

  #if defined(TH_REAL_IS_FLOAT)
  at::uniform_real_distribution<float> uniform((float)a, (float)b);
  TH_TENSOR_APPLY(scalar_t, self, *self_data = (scalar_t)uniform(gen););
  #else
  at::uniform_real_distribution<double> uniform(a, b);
  TH_TENSOR_APPLY(scalar_t, self, *self_data = (scalar_t)uniform(gen););
  #endif
}

void THTensor_(normal)(THTensor *self, double mean, double stddev, at::Generator *_generator)
{
  const int64_t size = THTensor_(numel)(self);
  if (size >= 16 && THTensor_(isContiguous)(self)) {
    THVector_(normal_fill)(THStorage_(data)(THTensor_getStoragePtr(self)) + self->storage_offset(), size, _generator, mean, stddev);
  } else {
    auto gen = at::get_generator_or_default<at::CPUGenerator>(_generator, at::detail::getDefaultCPUGenerator());
    // See Note [Acquire lock when using random generators]
    std::lock_guard<std::mutex> lock(gen->mutex_);

    at::normal_distribution<double> normal(mean, stddev);
    TH_TENSOR_APPLY(scalar_t, self, *self_data = (scalar_t)normal(gen););
  }
}

void THTensor_(normal_means)(THTensor *self, THTensor *means, double stddev, at::Generator *gen)
{
  THTensor_(resizeAs)(self, means);
  THTensor_(normal)(self, 0, stddev, gen);
  THTensor_(cadd)(self, self, 1, means);
}

void THTensor_(normal_stddevs)(THTensor *self, double mean, THTensor *stddevs, at::Generator *gen)
{
  THTensor_(resizeAs)(self, stddevs);
  THTensor_(normal)(self, 0, 1, gen);
  THTensor_(cmul)(self, self, stddevs);
  at::Tensor self_wrap = THTensor_wrap(self);
  self_wrap.add_(mean);
}

void THTensor_(normal_means_stddevs)(THTensor *self, THTensor *means, THTensor *stddevs, at::Generator *gen)
{
  THTensor_(resizeAs)(self, means);
  THTensor_(normal)(self, 0, 1, gen);
  THTensor_(cmul)(self, self, stddevs);
  THTensor_(cadd)(self, self, 1, means);
}

void THTensor_(exponential)(THTensor *self, double lambda, at::Generator *_generator)
{
  auto gen = at::get_generator_or_default<at::CPUGenerator>(_generator, at::detail::getDefaultCPUGenerator());
  // See Note [Acquire lock when using random generators]
  std::lock_guard<std::mutex> lock(gen->mutex_);

  at::exponential_distribution<double> exponential(lambda);
  TH_TENSOR_APPLY(scalar_t, self, *self_data = (scalar_t)exponential(gen););
}

#undef TH_REAL_MIN

void THTensor_(cauchy)(THTensor *self, double median, double sigma, at::Generator *_generator)
{
  auto gen = at::get_generator_or_default<at::CPUGenerator>(_generator, at::detail::getDefaultCPUGenerator());
  // See Note [Acquire lock when using random generators]
  std::lock_guard<std::mutex> lock(gen->mutex_);

  at::cauchy_distribution<double> cauchy(median, sigma);
  TH_TENSOR_APPLY(scalar_t, self, *self_data = (scalar_t)cauchy(gen););
}

void THTensor_(logNormal)(THTensor *self, double mean, double stdv, at::Generator *_generator)
{
  auto gen = at::get_generator_or_default<at::CPUGenerator>(_generator, at::detail::getDefaultCPUGenerator());
  // See Note [Acquire lock when using random generators]
  std::lock_guard<std::mutex> lock(gen->mutex_);

  at::lognormal_distribution<double> logNormal(mean, stdv);
  TH_TENSOR_APPLY(scalar_t, self, *self_data = (scalar_t)logNormal(gen););
}

void THTensor_(multinomialAliasSetup)(THTensor *probs, THLongTensor *J, THTensor *q)
{
  int64_t inputsize = THTensor_(nElement)(probs);
  THArgCheck(probs->dim() == 1, 1,
             "expected 1-D probability tensor, got %d-D probability tensor instead",
             probs->dim());
  int64_t i = 0;
  THLongTensor *smaller = THLongTensor_newWithSize1d(inputsize);
  THLongTensor *larger = THLongTensor_newWithSize1d(inputsize);
  int64_t small_c = 0;
  int64_t large_c = 0;
  THLongTensor_resize1d(J, inputsize);
  THTensor_(resize1d)(q, inputsize);
  scalar_t *q_data = q->data<scalar_t>();
  int64_t *J_data = THLongTensor_data(J);

  for (i = 0; i < inputsize; i++)
    {
      THLongTensor_fastSet1d(J, i, -1L);
      scalar_t val = THTensor_(fastGet1d)(probs, i);
      THTensor_(fastSet1d)(q, i, inputsize*val);

      if (inputsize * val < 1.0)
        {
          THLongTensor_fastSet1d(smaller, small_c, i);
          small_c += 1;
        }
      else
        {
          THLongTensor_fastSet1d(larger, large_c, i);
          large_c += 1;
        }
    }

  // Loop through and create little binary mixtures that
  // appropriately allocate the larger outcomes over the
  // overall uniform mixture.
  int64_t large, small;
  while (small_c > 0 && large_c > 0)
    {
      large = THLongTensor_fastGet1d(larger, large_c-1);
      small = THLongTensor_fastGet1d(smaller, small_c-1);

      THLongTensor_fastSet1d(J, small, large);
      q_data[large * q->stride(0)] -= 1.0 - THTensor_(fastGet1d)(q, small);

      if(q_data[large * q->stride(0)] < 1.0)
        {
          THLongTensor_fastSet1d(smaller, small_c-1, large);
          large_c -= 1;
        }
      else
        {
          THLongTensor_fastSet1d(larger, large_c-1, large);
          small_c -= 1;
        }
    }

  scalar_t q_min = THTensor_(fastGet1d)(q, inputsize-1);
  scalar_t q_max = q_min;
  scalar_t q_temp;
  for (i=0; i < inputsize; i++)
    {
      q_temp = THTensor_(fastGet1d)(q, i);
      if (q_temp < q_min)
        q_min = q_temp;
      else if (q_temp > q_max)
        q_max = q_temp;
    }
  THArgCheckWithCleanup((q_min >= 0),
                        THCleanup(THLongTensor_free(smaller); THLongTensor_free(larger);), 2,
                        "q_min is less than 0");

  if (q_max > 1)
    {
      for (i=0; i < inputsize; i++)
        {
          q_data[i*q->stride(0)] /= q_max;
        }
    }
  for (i=0; i < inputsize; i++)
    {
      // sometimes an large index isn't added to J.
      // fix it by making the probability 1 so that J isn't indexed.
      if(J_data[i] < 0)
        q_data[i] = 1.0;
    }
  THLongTensor_free(smaller);
  THLongTensor_free(larger);
}
void THTensor_(multinomialAliasDraw)(THLongTensor *self, THTensor *q, THLongTensor *J, int n_sample, at::Generator *_generator)
{
  THArgCheck(q->dim() == 1, 1,
             "expected 1-D probability table, got %d-D probability table instead",
             q->dim());
  THArgCheck(J->dim() == 1, 2,
             "expected 1-D alias table, got %d-D alias table instead",
             J->dim());
  THArgCheck(n_sample > 0, 3, "cannot sample <= 0 samples");
  int64_t K = THLongTensor_nElement(J);
  int64_t i = 0, _mask=0;
  scalar_t _q;
  THLongTensor_resize1d(self, n_sample);
  int64_t rand_ind, sample_idx, J_sample;
  auto gen = at::get_generator_or_default<at::CPUGenerator>(_generator, at::detail::getDefaultCPUGenerator());
  // See Note [Acquire lock when using random generators]
  std::lock_guard<std::mutex> lock(gen->mutex_);

  for (i=0; i < n_sample; i++)
    {
      at::uniform_real_distribution<double> uniform(0, K);
      rand_ind = uniform(gen);

      _q = THTensor_(fastGet1d)(q, rand_ind);
      at::bernoulli_distribution<double> bernoulli(_q);
      _mask = static_cast<int64_t>(bernoulli(gen));

      J_sample = THLongTensor_fastGet1d(J, rand_ind);

      sample_idx = J_sample*(1 -_mask) + rand_ind * _mask;

      THLongTensor_fastSet1d(self, i, sample_idx);
    }
}
<<<<<<< HEAD
void THTensor_(multinomial)(THLongTensor *self, THTensor *prob_dist, int n_sample, int with_replacement, at::Generator *_generator)
{
  int64_t start_dim = THTensor_(nDimensionLegacyAll)(prob_dist);
  int64_t n_dist;
  int64_t n_categories;
  THDoubleTensor* cum_dist;
  int64_t i,j,k;
  auto gen = at::get_generator_or_default<at::CPUGenerator>(_generator, at::detail::getDefaultCPUGenerator());
  // See Note [Acquire lock when using random generators]
  std::lock_guard<std::mutex> lock(gen->mutex_);

  if (start_dim == 1)
  {
    THTensor_(unsqueeze1d)(prob_dist, prob_dist, 0);
  }

  n_dist = THTensor_(size)(prob_dist, 0);
  n_categories = THTensor_(size)(prob_dist, 1);

  THArgCheckWithCleanup(n_sample > 0,
    THCleanup(if (start_dim == 1) THTensor_(squeeze1d)(prob_dist, prob_dist, 0);),
    2,
    "cannot sample n_sample <= 0 samples");

  if (!with_replacement)
  {
    THArgCheckWithCleanup((!with_replacement) && (n_sample <= n_categories),
      THCleanup(if (start_dim == 1) THTensor_(squeeze1d)(prob_dist, prob_dist, 0);),
      2,
      "cannot sample n_sample > prob_dist.size(1) samples without replacement");
  }

  /* cumulative probability distribution vector */
  cum_dist = THDoubleTensor_newWithSize1d(n_categories);

  /* will contain multinomial samples (category indices to be returned) */
  THLongTensor_resize2d(self, n_dist , n_sample);

  auto prod_dist_storage = THTensor_getStoragePtr(prob_dist);
  auto cum_dist_storage = THTensor_getStoragePtr(cum_dist);
  auto self_storage = THTensor_getStoragePtr(self);

  auto prod_dist_offset = prob_dist->storage_offset();
  auto prod_dist_stride_0 = prob_dist->stride(0);
  auto prod_dist_stride_1 = prob_dist->stride(1);

  auto cum_dist_offset = cum_dist->storage_offset();
  auto cum_dist_stride_0 = cum_dist->stride(0);

  auto self_dist_offset = self->storage_offset();
  auto self_dist_stride_0 = self->stride(0);
  auto self_dist_stride_1 = self->stride(1);

  for (i=0; i<n_dist; i++)
  {
    /* Get normalized cumulative distribution from prob distribution */
    double sum = 0;
    double val;
    int n_zeros = 0;
    for (j=0; j<n_categories; j++)
    {
      val = THStorage_(get)( \
        prod_dist_storage, \
        prod_dist_offset+i*prod_dist_stride_0+j*prod_dist_stride_1 \
      );
      THArgCheckWithCleanup((val >= 0),
                            THCleanup(THDoubleTensor_free(cum_dist); if (start_dim == 1) THTensor_(squeeze1d)(prob_dist, prob_dist, 0);),
                            2,
                            "invalid multinomial distribution (encountering probability entry < 0)");
      THArgCheckWithCleanup((std::isfinite(val)),
                            THCleanup(THDoubleTensor_free(cum_dist); if (start_dim == 1) THTensor_(squeeze1d)(prob_dist, prob_dist, 0);),
                            2,
                            "invalid multinomial distribution (encountering probability entry = infinity or NaN)");
      sum += val;
      if (val == 0) {
        n_zeros += 1;
      }
      THDoubleStorage_set(
        cum_dist_storage, \
        cum_dist_offset+j*cum_dist_stride_0, \
        sum \
      );
    }
    THArgCheckWithCleanup((sum > 0),
                          THCleanup(THDoubleTensor_free(cum_dist); if (start_dim == 1) THTensor_(squeeze1d)(prob_dist, prob_dist, 0);),
                          2,
                          "invalid multinomial distribution (sum of probabilities <= 0)");
    THArgCheckWithCleanup((with_replacement || (n_categories - n_zeros >= n_sample)),
                          THCleanup(THDoubleTensor_free(cum_dist); if (start_dim == 1) THTensor_(squeeze1d)(prob_dist, prob_dist, 0);),
                          2,
                          "invalid multinomial distribution (with replacement=False, not enough non-negative category to sample)");
    /* normalize cumulative probability distribution so that last val is 1
    i.e. doesn't assume original prob_dist row sums to one */
    if ( (sum > 0) || ( ( sum < 1.00001) && (sum > 0.99999) ) )
    {
      for (j=0; j<n_categories; j++)
      {
        THDoubleTensor_data(cum_dist)[j*cum_dist_stride_0] /= sum;
      }
    }

    for (j=0; j<n_sample; j++)
    {
      /* sample a probability mass from a uniform distribution */
      at::uniform_real_distribution<double> uniform(0, 1);
      double uniform_sample = uniform(gen);
      /* Do a binary search for the slot in which the prob falls
      ie cum_dist[row][slot-1] < uniform_prob < cum_distr[row][slot] */
      int left_pointer = 0;
      int right_pointer = n_categories;
      int mid_pointer;
      double cum_prob;
      int sample_idx;
      /* Make sure the last cumulative distribution bucket sums to 1 */
      THDoubleTensor_data(cum_dist)[(n_categories-1)*cum_dist_stride_0] = 1;

      while(right_pointer - left_pointer > 0)
      {
          mid_pointer = left_pointer + (right_pointer - left_pointer) / 2;
          cum_prob = THDoubleStorage_get( \
            cum_dist_storage, \
            cum_dist_offset+mid_pointer*cum_dist_stride_0 \
          );
          if (cum_prob < uniform_sample)
          {
            left_pointer = mid_pointer + 1;
          }
          else
          {
            right_pointer = mid_pointer;
          }
      }
      sample_idx = left_pointer;

       /* store in result tensor (will be incremented for lua compat by wrapper) */
      THLongStorage_set( \
        self_storage, \
        self_dist_offset+i*self_dist_stride_0+j*self_dist_stride_1, \
        sample_idx \
      );

      /* Once a sample is drawn, it cannot be drawn again. ie sample without replacement */
      if (!with_replacement && j < n_sample - 1)
      {
        /* update cumulative distribution so that sample cannot be drawn again */
        double diff;
        double new_val = 0;
        double sum;

        if (sample_idx != 0)
        {
          new_val = THDoubleStorage_get( \
            cum_dist_storage, \
            cum_dist_offset+(sample_idx-1)*cum_dist_stride_0 \
          );
        }
        /* marginal cumulative mass (i.e. original probability) of sample */
        diff = THDoubleStorage_get( \
          cum_dist_storage, \
          cum_dist_offset+sample_idx*cum_dist_stride_0 \
        ) - new_val;
        /* new sum of marginals is not one anymore... */
        sum = 1.0 - diff;
        for (k=0; k<n_categories; k++)
        {
          new_val = THDoubleStorage_get( \
            cum_dist_storage, \
            cum_dist_offset+k*cum_dist_stride_0 \
          );
          if (k >= sample_idx)
          {
            /* remove sampled probability mass from later cumulative probabilities */
            new_val -= diff;
          }
          /* make total marginals sum to one */
          new_val /= sum;
          THDoubleStorage_set( \
            cum_dist_storage, \
            cum_dist_offset+k*cum_dist_stride_0, \
            new_val \
          );
        }
      }
    }
  }

  THDoubleTensor_free(cum_dist);

  if (start_dim == 1)
  {
    THLongTensor_resize1d(self, n_sample);
    THTensor_(squeeze1d)(prob_dist, prob_dist, 0);
  }
}
=======
>>>>>>> 5e96e56a
#endif

#if defined(TH_REAL_IS_BYTE)
void THTensor_(getRNGState)(at::Generator *_generator, THTensor *self)
{
  // See Note [Acquire lock when using random generators]
  std::lock_guard<std::mutex> lock(_generator->mutex_);
  static const size_t size = sizeof(THGeneratorStateNew);
  THTensor_(resize1d)(self, size);
  THArgCheck(THTensor_(nElement)(self) == size, 1, "RNG state is wrong size");
  THArgCheck(THTensor_(isContiguous)(self), 1, "RNG state needs to be contiguous");
  static_assert(std::is_pod<THGeneratorStateNew>::value, "THGeneratorStateNew is not a PODType");

  // cast byte tensor to POD type
  THGeneratorStateNew* rng_state = (THGeneratorStateNew*)self->data<scalar_t>();

  // accumulate generator data to be copied into byte tensor
  auto accum_state = c10::guts::make_unique<THGeneratorStateNew>();
  auto cast_generator = at::check_generator<at::CPUGenerator>(_generator);
  auto rng_data = cast_generator->engine().data();
  accum_state->legacy_pod.the_initial_seed = rng_data.seed_;
  accum_state->legacy_pod.left = rng_data.left_;
  accum_state->legacy_pod.seeded = rng_data.seeded_;
  accum_state->legacy_pod.next = rng_data.next_;
  std::copy(rng_data.state_.begin(), rng_data.state_.end(), std::begin(accum_state->legacy_pod.state));
  accum_state->legacy_pod.normal_x = 0.0; // we don't use it anymore and this is just a dummy
  accum_state->legacy_pod.normal_rho = 0.0; // we don't use it anymore and this is just a dummy
  accum_state->legacy_pod.normal_is_valid = false;
  accum_state->legacy_pod.normal_y = 0.0;
  accum_state->next_float_normal_sample = 0.0f;
  accum_state->is_next_float_normal_sample_valid = false;
  if(cast_generator->next_double_normal_sample()) {
    accum_state->legacy_pod.normal_is_valid = true;
    accum_state->legacy_pod.normal_y = *(cast_generator->next_double_normal_sample());
  }
  if(cast_generator->next_float_normal_sample()) {
    accum_state->is_next_float_normal_sample_valid = true;
    accum_state->next_float_normal_sample = *(cast_generator->next_float_normal_sample());
  }

  memcpy(rng_state, accum_state.get(), size);
}

void THTensor_(setRNGState)(at::Generator *_generator, THTensor *self)
{
  // See Note [Acquire lock when using random generators]
  std::lock_guard<std::mutex> lock(_generator->mutex_);
  auto cast_generator = at::check_generator<at::CPUGenerator>(_generator);
  THArgCheck(THTensor_(isContiguous)(self), 1, "RNG state needs to be contiguous");
  static_assert(std::is_pod<THGeneratorState>::value, "THGeneratorState is not a PODType");
  static_assert(std::is_pod<THGeneratorStateNew>::value, "THGeneratorStateNew is not a PODType");

  static const size_t size_legacy = sizeof(THGeneratorState);
  static const size_t size_current = sizeof(THGeneratorStateNew);
  static_assert(size_legacy != size_current, "Legacy THGeneratorState and THGeneratorStateNew can't be of the same size");

  at::mt19937 engine;
  auto float_normal_sample = c10::optional<float>();
  auto double_normal_sample = c10::optional<double>();

  // Construct the state of at::CPUGenerator based on input byte tensor size.
  THGeneratorState* legacy_pod;
  if (THTensor_(nElement)(self) == size_legacy) {
    legacy_pod = (THGeneratorState*)self->data<scalar_t>();
    // Note that in legacy THGeneratorState, we didn't have float version
    // of normal sample and hence we leave the c10::optional<float> as is

    // Update next_double_normal_sample.
    // Note that legacy THGeneratorState stores two uniform values (normal_x, normal_y)
    // and a rho value (normal_rho). These three values were redundant and in the new
    // DistributionsHelper.h, we store the actual extra normal sample, rather than three
    // intermediate values.
    if (legacy_pod->normal_is_valid) {
      auto r = legacy_pod->normal_rho;
      auto theta = 2.0 * M_PI * legacy_pod->normal_x;
      // we return the sin version of the normal sample when in caching mode
      double_normal_sample = c10::optional<double>(r * ::sin(theta));
    }
  } else if (THTensor_(nElement)(self) == size_current) {
    auto rng_state = (THGeneratorStateNew*)self->data<scalar_t>();
    legacy_pod = &rng_state->legacy_pod;
    // update next_float_normal_sample
    if (rng_state->is_next_float_normal_sample_valid) {
      float_normal_sample = c10::optional<float>(rng_state->next_float_normal_sample);
    }

    // Update next_double_normal_sample.
    // Note that in getRNGState, we now return the actual normal sample in normal_y
    // and if it's valid in normal_is_valid. The redundant normal_x and normal_rho
    // are squashed to 0.0.
    if (legacy_pod->normal_is_valid) {
      double_normal_sample = c10::optional<double>(legacy_pod->normal_y);
    }
  } else {
    AT_ERROR("Expected either a THGeneratorState of size ", size_legacy,
             " or a THGeneratorStateNew of size ", size_current,
             " but found the input RNG state size to be ", THTensor_(nElement)(self));
  }

  // construct engine_
  // Note that legacy THGeneratorState stored a state array of 64 bit uints, whereas in our
  // redefined mt19937, we have changed to a state array of 32 bit uints. Hence, we are
  // doing a std::copy.
  at::mt19937_data_pod rng_data;
  std::copy(std::begin(legacy_pod->state), std::end(legacy_pod->state), rng_data.state_.begin());
  rng_data.seed_ = legacy_pod->the_initial_seed;
  rng_data.left_ = legacy_pod->left;
  rng_data.seeded_ = legacy_pod->seeded;
  rng_data.next_ = static_cast<uint32_t>(legacy_pod->next);
  engine.set_data(rng_data);
  THArgCheck(engine.is_valid(), 1, "Invalid mt19937 state");
  cast_generator->set_engine(engine);
  cast_generator->set_next_float_normal_sample(float_normal_sample);
  cast_generator->set_next_double_normal_sample(double_normal_sample);
}
#endif
#endif<|MERGE_RESOLUTION|>--- conflicted
+++ resolved
@@ -286,203 +286,6 @@
       THLongTensor_fastSet1d(self, i, sample_idx);
     }
 }
-<<<<<<< HEAD
-void THTensor_(multinomial)(THLongTensor *self, THTensor *prob_dist, int n_sample, int with_replacement, at::Generator *_generator)
-{
-  int64_t start_dim = THTensor_(nDimensionLegacyAll)(prob_dist);
-  int64_t n_dist;
-  int64_t n_categories;
-  THDoubleTensor* cum_dist;
-  int64_t i,j,k;
-  auto gen = at::get_generator_or_default<at::CPUGenerator>(_generator, at::detail::getDefaultCPUGenerator());
-  // See Note [Acquire lock when using random generators]
-  std::lock_guard<std::mutex> lock(gen->mutex_);
-
-  if (start_dim == 1)
-  {
-    THTensor_(unsqueeze1d)(prob_dist, prob_dist, 0);
-  }
-
-  n_dist = THTensor_(size)(prob_dist, 0);
-  n_categories = THTensor_(size)(prob_dist, 1);
-
-  THArgCheckWithCleanup(n_sample > 0,
-    THCleanup(if (start_dim == 1) THTensor_(squeeze1d)(prob_dist, prob_dist, 0);),
-    2,
-    "cannot sample n_sample <= 0 samples");
-
-  if (!with_replacement)
-  {
-    THArgCheckWithCleanup((!with_replacement) && (n_sample <= n_categories),
-      THCleanup(if (start_dim == 1) THTensor_(squeeze1d)(prob_dist, prob_dist, 0);),
-      2,
-      "cannot sample n_sample > prob_dist.size(1) samples without replacement");
-  }
-
-  /* cumulative probability distribution vector */
-  cum_dist = THDoubleTensor_newWithSize1d(n_categories);
-
-  /* will contain multinomial samples (category indices to be returned) */
-  THLongTensor_resize2d(self, n_dist , n_sample);
-
-  auto prod_dist_storage = THTensor_getStoragePtr(prob_dist);
-  auto cum_dist_storage = THTensor_getStoragePtr(cum_dist);
-  auto self_storage = THTensor_getStoragePtr(self);
-
-  auto prod_dist_offset = prob_dist->storage_offset();
-  auto prod_dist_stride_0 = prob_dist->stride(0);
-  auto prod_dist_stride_1 = prob_dist->stride(1);
-
-  auto cum_dist_offset = cum_dist->storage_offset();
-  auto cum_dist_stride_0 = cum_dist->stride(0);
-
-  auto self_dist_offset = self->storage_offset();
-  auto self_dist_stride_0 = self->stride(0);
-  auto self_dist_stride_1 = self->stride(1);
-
-  for (i=0; i<n_dist; i++)
-  {
-    /* Get normalized cumulative distribution from prob distribution */
-    double sum = 0;
-    double val;
-    int n_zeros = 0;
-    for (j=0; j<n_categories; j++)
-    {
-      val = THStorage_(get)( \
-        prod_dist_storage, \
-        prod_dist_offset+i*prod_dist_stride_0+j*prod_dist_stride_1 \
-      );
-      THArgCheckWithCleanup((val >= 0),
-                            THCleanup(THDoubleTensor_free(cum_dist); if (start_dim == 1) THTensor_(squeeze1d)(prob_dist, prob_dist, 0);),
-                            2,
-                            "invalid multinomial distribution (encountering probability entry < 0)");
-      THArgCheckWithCleanup((std::isfinite(val)),
-                            THCleanup(THDoubleTensor_free(cum_dist); if (start_dim == 1) THTensor_(squeeze1d)(prob_dist, prob_dist, 0);),
-                            2,
-                            "invalid multinomial distribution (encountering probability entry = infinity or NaN)");
-      sum += val;
-      if (val == 0) {
-        n_zeros += 1;
-      }
-      THDoubleStorage_set(
-        cum_dist_storage, \
-        cum_dist_offset+j*cum_dist_stride_0, \
-        sum \
-      );
-    }
-    THArgCheckWithCleanup((sum > 0),
-                          THCleanup(THDoubleTensor_free(cum_dist); if (start_dim == 1) THTensor_(squeeze1d)(prob_dist, prob_dist, 0);),
-                          2,
-                          "invalid multinomial distribution (sum of probabilities <= 0)");
-    THArgCheckWithCleanup((with_replacement || (n_categories - n_zeros >= n_sample)),
-                          THCleanup(THDoubleTensor_free(cum_dist); if (start_dim == 1) THTensor_(squeeze1d)(prob_dist, prob_dist, 0);),
-                          2,
-                          "invalid multinomial distribution (with replacement=False, not enough non-negative category to sample)");
-    /* normalize cumulative probability distribution so that last val is 1
-    i.e. doesn't assume original prob_dist row sums to one */
-    if ( (sum > 0) || ( ( sum < 1.00001) && (sum > 0.99999) ) )
-    {
-      for (j=0; j<n_categories; j++)
-      {
-        THDoubleTensor_data(cum_dist)[j*cum_dist_stride_0] /= sum;
-      }
-    }
-
-    for (j=0; j<n_sample; j++)
-    {
-      /* sample a probability mass from a uniform distribution */
-      at::uniform_real_distribution<double> uniform(0, 1);
-      double uniform_sample = uniform(gen);
-      /* Do a binary search for the slot in which the prob falls
-      ie cum_dist[row][slot-1] < uniform_prob < cum_distr[row][slot] */
-      int left_pointer = 0;
-      int right_pointer = n_categories;
-      int mid_pointer;
-      double cum_prob;
-      int sample_idx;
-      /* Make sure the last cumulative distribution bucket sums to 1 */
-      THDoubleTensor_data(cum_dist)[(n_categories-1)*cum_dist_stride_0] = 1;
-
-      while(right_pointer - left_pointer > 0)
-      {
-          mid_pointer = left_pointer + (right_pointer - left_pointer) / 2;
-          cum_prob = THDoubleStorage_get( \
-            cum_dist_storage, \
-            cum_dist_offset+mid_pointer*cum_dist_stride_0 \
-          );
-          if (cum_prob < uniform_sample)
-          {
-            left_pointer = mid_pointer + 1;
-          }
-          else
-          {
-            right_pointer = mid_pointer;
-          }
-      }
-      sample_idx = left_pointer;
-
-       /* store in result tensor (will be incremented for lua compat by wrapper) */
-      THLongStorage_set( \
-        self_storage, \
-        self_dist_offset+i*self_dist_stride_0+j*self_dist_stride_1, \
-        sample_idx \
-      );
-
-      /* Once a sample is drawn, it cannot be drawn again. ie sample without replacement */
-      if (!with_replacement && j < n_sample - 1)
-      {
-        /* update cumulative distribution so that sample cannot be drawn again */
-        double diff;
-        double new_val = 0;
-        double sum;
-
-        if (sample_idx != 0)
-        {
-          new_val = THDoubleStorage_get( \
-            cum_dist_storage, \
-            cum_dist_offset+(sample_idx-1)*cum_dist_stride_0 \
-          );
-        }
-        /* marginal cumulative mass (i.e. original probability) of sample */
-        diff = THDoubleStorage_get( \
-          cum_dist_storage, \
-          cum_dist_offset+sample_idx*cum_dist_stride_0 \
-        ) - new_val;
-        /* new sum of marginals is not one anymore... */
-        sum = 1.0 - diff;
-        for (k=0; k<n_categories; k++)
-        {
-          new_val = THDoubleStorage_get( \
-            cum_dist_storage, \
-            cum_dist_offset+k*cum_dist_stride_0 \
-          );
-          if (k >= sample_idx)
-          {
-            /* remove sampled probability mass from later cumulative probabilities */
-            new_val -= diff;
-          }
-          /* make total marginals sum to one */
-          new_val /= sum;
-          THDoubleStorage_set( \
-            cum_dist_storage, \
-            cum_dist_offset+k*cum_dist_stride_0, \
-            new_val \
-          );
-        }
-      }
-    }
-  }
-
-  THDoubleTensor_free(cum_dist);
-
-  if (start_dim == 1)
-  {
-    THLongTensor_resize1d(self, n_sample);
-    THTensor_(squeeze1d)(prob_dist, prob_dist, 0);
-  }
-}
-=======
->>>>>>> 5e96e56a
 #endif
 
 #if defined(TH_REAL_IS_BYTE)
