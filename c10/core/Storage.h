#pragma once

#include <c10/core/StorageImpl.h>

namespace c10 {

struct C10_API Storage {
 public:
  struct use_byte_size_t {};

  Storage() = default;
  Storage(c10::intrusive_ptr<StorageImpl> ptr)
      : storage_impl_(std::move(ptr)) {}

  // Allocates memory buffer using given allocator and creates a storage with it
  Storage(
      use_byte_size_t /*use_byte_size*/,
      SymInt size_bytes,
      Allocator* allocator = nullptr,
      bool resizable = false)
      : storage_impl_(c10::make_intrusive<StorageImpl>(
            StorageImpl::use_byte_size_t(),
            std::move(size_bytes),
            allocator,
            resizable)) {}

  // Creates storage with pre-allocated memory buffer. Allocator is given for
  // potential future reallocations, however it can be nullptr if the storage
  // is non-resizable
  Storage(
      use_byte_size_t /*use_byte_size*/,
      size_t size_bytes,
      at::DataPtr data_ptr,
      at::Allocator* allocator = nullptr,
      bool resizable = false)
      : storage_impl_(c10::make_intrusive<StorageImpl>(
            StorageImpl::use_byte_size_t(),
            size_bytes,
            std::move(data_ptr),
            allocator,
            resizable)) {}

  // Legacy constructor for partially initialized (dtype or memory) storages
  // that can be temporarily created with Caffe2 APIs. See the note on top of
  // TensorImpl.h for details.
  static Storage create_legacy(at::Device device) {
    auto allocator = GetAllocator(device.type());
    return Storage(c10::make_intrusive<StorageImpl>(
        StorageImpl::use_byte_size_t(),
        0,
        allocator->allocate(0), // materialize a non-default Device.
        allocator,
        true));
  }

  // Mimic create_legacy, but without requiring a newly-created StorageImpl.
  void reset_legacy() {
    TORCH_CHECK(resizable() && allocator());
    set_nbytes(0);
    set_data_ptr_noswap(allocator()->allocate(0));
  }

  template <typename T>
<<<<<<< HEAD
  const T* unsafe_data() const {
    return storage_impl_->mutable_unsafe_data<T>();
  }

  template <typename T>
  T* mutable_unsafe_data() {
=======
  T* data() const {
    return storage_impl_->unsafe_data<T>();
  }

  template <typename T>
  T* unsafe_data() const {
>>>>>>> 64077ce5
    return storage_impl_->mutable_unsafe_data<T>();
  }

  // TODO: remove later
  void set_nbytes(size_t size_bytes) const {
    storage_impl_.get()->set_nbytes(size_bytes);
  }

  void set_nbytes(c10::SymInt size_bytes) const {
    storage_impl_.get()->set_nbytes(std::move(size_bytes));
  }

  bool resizable() const {
    return storage_impl_->resizable();
  }

  size_t nbytes() const {
    return storage_impl_->nbytes();
  }

  SymInt sym_nbytes() const {
    return storage_impl_->sym_nbytes();
  }
  // get() use here is to get const-correctness

<<<<<<< HEAD
  const void* data() const {
    return storage_impl_->data();
  }

  void* mutable_data() {
    return storage_impl_->mutable_data();
  }

  at::DataPtr& mutable_data_ptr() {
=======
  void* data() const {
    return storage_impl_->mutable_data();
  }

  at::DataPtr& data_ptr() {
>>>>>>> 64077ce5
    return storage_impl_->mutable_data_ptr();
  }

  const at::DataPtr& data_ptr() const {
    return storage_impl_->data_ptr();
  }

  // Returns the previous data_ptr
  at::DataPtr set_data_ptr(at::DataPtr&& data_ptr) const {
    return storage_impl_.get()->set_data_ptr(std::move(data_ptr));
  }

  void set_data_ptr_noswap(at::DataPtr&& data_ptr) const {
    return storage_impl_.get()->set_data_ptr_noswap(std::move(data_ptr));
  }

  DeviceType device_type() const {
    return storage_impl_->device_type();
  }

  at::Allocator* allocator() const {
    return storage_impl_.get()->allocator();
  }

  at::Device device() const {
    return storage_impl_->device();
  }

  StorageImpl* unsafeReleaseStorageImpl() {
    return storage_impl_.release();
  }

  StorageImpl* unsafeGetStorageImpl() const noexcept {
    return storage_impl_.get();
  }

  c10::weak_intrusive_ptr<StorageImpl> getWeakStorageImpl() const {
    return c10::weak_intrusive_ptr<StorageImpl>(storage_impl_);
  }

  operator bool() const {
    return storage_impl_;
  }

  size_t use_count() const {
    return storage_impl_.use_count();
  }

  inline bool unique() const {
    return storage_impl_.unique();
  }

  bool is_alias_of(const Storage& other) const {
    return storage_impl_ == other.storage_impl_;
  }

  void UniqueStorageShareExternalPointer(
      void* src,
      size_t capacity,
      DeleterFnPtr d = nullptr) {
    if (!storage_impl_.unique()) {
      TORCH_CHECK(
          false,
          "UniqueStorageShareExternalPointer can only be called when use_count == 1");
    }
    storage_impl_->UniqueStorageShareExternalPointer(src, capacity, d);
  }

  void UniqueStorageShareExternalPointer(
      at::DataPtr&& data_ptr,
      size_t capacity) {
    if (!storage_impl_.unique()) {
      TORCH_CHECK(
          false,
          "UniqueStorageShareExternalPointer can only be called when use_count == 1");
    }
    storage_impl_->UniqueStorageShareExternalPointer(
        std::move(data_ptr), capacity);
  }

 protected:
  c10::intrusive_ptr<StorageImpl> storage_impl_;
};

} // namespace c10<|MERGE_RESOLUTION|>--- conflicted
+++ resolved
@@ -61,21 +61,17 @@
   }
 
   template <typename T>
-<<<<<<< HEAD
+  T* data() const {
+    return storage_impl_->unsafe_data<T>();
+  }
+
+  template <typename T>
   const T* unsafe_data() const {
     return storage_impl_->mutable_unsafe_data<T>();
   }
 
   template <typename T>
   T* mutable_unsafe_data() {
-=======
-  T* data() const {
-    return storage_impl_->unsafe_data<T>();
-  }
-
-  template <typename T>
-  T* unsafe_data() const {
->>>>>>> 64077ce5
     return storage_impl_->mutable_unsafe_data<T>();
   }
 
@@ -101,7 +97,6 @@
   }
   // get() use here is to get const-correctness
 
-<<<<<<< HEAD
   const void* data() const {
     return storage_impl_->data();
   }
@@ -111,13 +106,6 @@
   }
 
   at::DataPtr& mutable_data_ptr() {
-=======
-  void* data() const {
-    return storage_impl_->mutable_data();
-  }
-
-  at::DataPtr& data_ptr() {
->>>>>>> 64077ce5
     return storage_impl_->mutable_data_ptr();
   }
 
