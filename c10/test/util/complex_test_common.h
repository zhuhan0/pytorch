--- conflicted
+++ resolved
@@ -433,12 +433,7 @@
 
   // this test is skipped due to a bug in constexpr evaluation
   // in nvcc. This bug has already been fixed since CUDA 11.2
-<<<<<<< HEAD
-#if !defined(__CUDACC__) || \
-    (__CUDACC_VER_MAJOR__ >= 11 && __CUDACC_VER_MINOR__ >= 2)
-=======
 #if !defined(__CUDACC__) || (defined(CUDA_VERSION) && CUDA_VERSION >= 11020)
->>>>>>> c00d3303
   static_assert(x3.imag() == scalar_t(3), "");
 #endif
 
@@ -450,12 +445,7 @@
 
   // this test is skipped due to a bug in constexpr evaluation
   // in nvcc. This bug has already been fixed since CUDA 11.2
-<<<<<<< HEAD
-#if !defined(__CUDACC__) || \
-    (__CUDACC_VER_MAJOR__ >= 11 && __CUDACC_VER_MINOR__ >= 2)
-=======
 #if !defined(__CUDACC__) || (defined(CUDA_VERSION) && CUDA_VERSION >= 11020)
->>>>>>> c00d3303
   static_assert(y3.imag() == scalar_t(1), "");
 #endif
 
