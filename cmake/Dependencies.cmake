# RPATH stuff
# see https://cmake.org/Wiki/CMake_RPATH_handling
if(APPLE)
  set(CMAKE_MACOSX_RPATH ON)
  set(_rpath_portable_origin "@loader_path")
else()
  set(_rpath_portable_origin $ORIGIN)
endif(APPLE)
# Use separate rpaths during build and install phases
set(CMAKE_SKIP_BUILD_RPATH  FALSE)
# Don't use the install-rpath during the build phase
set(CMAKE_BUILD_WITH_INSTALL_RPATH FALSE)
set(CMAKE_INSTALL_RPATH "${_rpath_portable_origin}")
# Automatically add all linked folders that are NOT in the build directory to
# the rpath (per library?)
set(CMAKE_INSTALL_RPATH_USE_LINK_PATH TRUE)

 # UBSAN triggers when compiling protobuf, so we need to disable it.
set(UBSAN_FLAG "-fsanitize=undefined")

macro(disable_ubsan)
  if(CMAKE_C_FLAGS MATCHES ${UBSAN_FLAG} OR CMAKE_CXX_FLAGS MATCHES ${UBSAN_FLAG})
    set(CAFFE2_UBSAN_ENABLED ON)
    string(REPLACE ${UBSAN_FLAG} "" CMAKE_C_FLAGS ${CMAKE_C_FLAGS})
    string(REPLACE ${UBSAN_FLAG} "" CMAKE_CXX_FLAGS ${CMAKE_CXX_FLAGS})
  endif()
endmacro()

macro(enable_ubsan)
  if(CAFFE2_UBSAN_ENABLED)
    set(CMAKE_C_FLAGS "${UBSAN_FLAG} ${CMAKE_C_FLAGS}")
    set(CMAKE_CXX_FLAGS "${UBSAN_FLAG} ${CMAKE_CXX_FLAGS}")
  endif()
endmacro()

# ---[ CUDA
if(USE_CUDA)
  # public/*.cmake uses CAFFE2_USE_*
  set(CAFFE2_USE_CUDA ${USE_CUDA})
  set(CAFFE2_USE_CUDNN ${USE_CUDNN})
  set(CAFFE2_USE_NVRTC ${USE_NVRTC})
  set(CAFFE2_USE_TENSORRT ${USE_TENSORRT})
  include(${CMAKE_CURRENT_LIST_DIR}/public/cuda.cmake)
  if(CAFFE2_USE_CUDA)
    # A helper variable recording the list of Caffe2 dependent libraries
    # torch::cudart is dealt with separately, due to CUDA_ADD_LIBRARY
    # design reason (it adds CUDA_LIBRARIES itself).
    set(Caffe2_PUBLIC_CUDA_DEPENDENCY_LIBS
      caffe2::cufft caffe2::curand caffe2::cublas)
    if(CAFFE2_USE_NVRTC)
      list(APPEND Caffe2_PUBLIC_CUDA_DEPENDENCY_LIBS caffe2::cuda caffe2::nvrtc)
    else()
      caffe2_update_option(USE_NVRTC OFF)
    endif()
    if(CAFFE2_USE_CUDNN)
      list(APPEND Caffe2_CUDA_DEPENDENCY_LIBS torch::cudnn)
    else()
      caffe2_update_option(USE_CUDNN OFF)
    endif()
    if(CAFFE2_USE_TENSORRT)
      list(APPEND Caffe2_PUBLIC_CUDA_DEPENDENCY_LIBS caffe2::tensorrt)
    else()
      caffe2_update_option(USE_TENSORRT OFF)
    endif()
  else()
    message(WARNING
      "Not compiling with CUDA. Suppress this warning with "
      "-DUSE_CUDA=OFF.")
    caffe2_update_option(USE_CUDA OFF)
    caffe2_update_option(USE_CUDNN OFF)
    caffe2_update_option(USE_NVRTC OFF)
    caffe2_update_option(USE_TENSORRT OFF)
    set(CAFFE2_USE_CUDA OFF)
    set(CAFFE2_USE_CUDNN OFF)
    set(CAFFE2_USE_NVRTC OFF)
    set(CAFFE2_USE_TENSORRT OFF)
  endif()
endif()

# ---[ Custom Protobuf
if(CAFFE2_CMAKE_BUILDING_WITH_MAIN_REPO AND NOT INTERN_BUILD_MOBILE)
  disable_ubsan()
  include(${CMAKE_CURRENT_LIST_DIR}/ProtoBuf.cmake)
  enable_ubsan()
endif()

# For MSVC,
# 1. Remove /Zi, /ZI and /Z7 for Release, MinSizeRel and Default builds
# 2. Switch off incremental linking in debug builds
# 3. If MSVC_Z7_OVERRIDE is ON, then /Zi and /ZI will be replaced with /Z7
#    for Debug and RelWithDebInfo builds
if(MSVC)
  # skip unwanted includes from windows.h
  add_definitions(-DWIN32_LEAN_AND_MEAN)

  # Windows SDK broke compatibility since version 25131, but introduced this define for backward compatibility.
  add_definitions(-D_UCRT_LEGACY_INFINITY)

  foreach(flag_var
      CMAKE_C_FLAGS CMAKE_C_FLAGS_RELEASE CMAKE_C_FLAGS_MINSIZEREL
      CMAKE_CXX_FLAGS CMAKE_CXX_FLAGS_RELEASE CMAKE_CXX_FLAGS_MINSIZEREL)
    if(${flag_var} MATCHES "/Z[iI7]")
      string(REGEX REPLACE "/Z[iI7]" "" ${flag_var} "${${flag_var}}")
    endif()
  endforeach(flag_var)
  if(MSVC_Z7_OVERRIDE)
    foreach(flag_var
        CMAKE_C_FLAGS_DEBUG CMAKE_C_FLAGS_RELWITHDEBINFO
        CMAKE_CXX_FLAGS_DEBUG CMAKE_CXX_FLAGS_RELWITHDEBINFO)
      if(${flag_var} MATCHES "/Z[iI]")
        string(REGEX REPLACE "/Z[iI]" "/Z7" ${flag_var} "${${flag_var}}")
      endif()
    endforeach(flag_var)
  endif(MSVC_Z7_OVERRIDE)
  foreach(flag_var
      CMAKE_SHARED_LINKER_FLAGS_RELWITHDEBINFO CMAKE_STATIC_LINKER_FLAGS_RELWITHDEBINFO
      CMAKE_EXE_LINKER_FLAGS_RELWITHDEBINFO CMAKE_MODULE_LINKER_FLAGS_RELWITHDEBINFO
      CMAKE_SHARED_LINKER_FLAGS_DEBUG CMAKE_STATIC_LINKER_FLAGS_DEBUG
      CMAKE_EXE_LINKER_FLAGS_DEBUG CMAKE_MODULE_LINKER_FLAGS_DEBUG)
    if(${flag_var} MATCHES "/INCREMENTAL" AND NOT ${flag_var} MATCHES "/INCREMENTAL:NO")
      string(REGEX REPLACE "/INCREMENTAL" "/INCREMENTAL:NO" ${flag_var} "${${flag_var}}")
    endif()
  endforeach(flag_var)
endif(MSVC)

# ---[ Threads
find_package(Threads REQUIRED)
if(TARGET Threads::Threads)
  list(APPEND Caffe2_DEPENDENCY_LIBS Threads::Threads)
  add_library(caffe2::Threads ALIAS Threads::Threads)
else()
  message(FATAL_ERROR
      "Cannot find threading library. Caffe2 requires Threads to compile.")
endif()

if(USE_TBB)
  if(USE_SYSTEM_TBB)
    find_package(TBB 2018.0 REQUIRED CONFIG COMPONENTS tbb)

    get_target_property(TBB_INCLUDE_DIR TBB::tbb INTERFACE_INCLUDE_DIRECTORIES)
  else()
    message(STATUS "Compiling TBB from source")
    # Unset our restrictive C++ flags here and reset them later.
    # Remove this once we use proper target_compile_options.
    set(OLD_CMAKE_CXX_FLAGS ${CMAKE_CXX_FLAGS})
    set(CMAKE_CXX_FLAGS)

    set(TBB_ROOT_DIR "${PROJECT_SOURCE_DIR}/third_party/tbb")
    set(TBB_BUILD_STATIC OFF CACHE BOOL " " FORCE)
    set(TBB_BUILD_SHARED ON CACHE BOOL " " FORCE)
    set(TBB_BUILD_TBBMALLOC OFF CACHE BOOL " " FORCE)
    set(TBB_BUILD_TBBMALLOC_PROXY OFF CACHE BOOL " " FORCE)
    set(TBB_BUILD_TESTS OFF CACHE BOOL " " FORCE)
    add_subdirectory(${PROJECT_SOURCE_DIR}/aten/src/ATen/cpu/tbb)
    set_property(TARGET tbb tbb_def_files PROPERTY FOLDER "dependencies")

    set(CMAKE_CXX_FLAGS ${OLD_CMAKE_CXX_FLAGS})

    set(TBB_INCLUDE_DIR "${TBB_ROOT_DIR}/include")

    add_library(TBB::tbb ALIAS tbb)
  endif()
endif()

# ---[ protobuf
if(CAFFE2_CMAKE_BUILDING_WITH_MAIN_REPO)
  if(USE_LITE_PROTO)
    set(CAFFE2_USE_LITE_PROTO 1)
  endif()
endif()

# ---[ BLAS

# setting default preferred BLAS options if not already present.
if(NOT INTERN_BUILD_MOBILE)
  set(BLAS "MKL" CACHE STRING "Selected BLAS library")
else()
  set(BLAS "Eigen" CACHE STRING "Selected BLAS library")
  set(AT_MKLDNN_ENABLED 0)
  set(AT_MKL_ENABLED 0)
endif()
set_property(CACHE BLAS PROPERTY STRINGS "ATLAS;BLIS;Eigen;FLAME;Generic;MKL;OpenBLAS;vecLib")
message(STATUS "Trying to find preferred BLAS backend of choice: " ${BLAS})

if(BLAS STREQUAL "Eigen")
  # Eigen is header-only and we do not have any dependent libraries
  set(CAFFE2_USE_EIGEN_FOR_BLAS ON)
elseif(BLAS STREQUAL "ATLAS")
  find_package(Atlas REQUIRED)
  include_directories(SYSTEM ${ATLAS_INCLUDE_DIRS})
  list(APPEND Caffe2_DEPENDENCY_LIBS ${ATLAS_LIBRARIES})
  list(APPEND Caffe2_DEPENDENCY_LIBS cblas)
  set(BLAS_INFO "atlas")
  set(BLAS_FOUND 1)
  set(BLAS_LIBRARIES ${ATLAS_LIBRARIES} cblas)
elseif(BLAS STREQUAL "OpenBLAS")
  find_package(OpenBLAS REQUIRED)
  include_directories(SYSTEM ${OpenBLAS_INCLUDE_DIR})
  list(APPEND Caffe2_DEPENDENCY_LIBS ${OpenBLAS_LIB})
  set(BLAS_INFO "open")
  set(BLAS_FOUND 1)
  set(BLAS_LIBRARIES ${OpenBLAS_LIB})
elseif(BLAS STREQUAL "BLIS")
  find_package(BLIS REQUIRED)
  include_directories(SYSTEM ${BLIS_INCLUDE_DIR})
  list(APPEND Caffe2_DEPENDENCY_LIBS ${BLIS_LIB})
elseif(BLAS STREQUAL "MKL")
  if(BLAS_SET_BY_USER)
    find_package(MKL REQUIRED)
  else()
    find_package(MKL QUIET)
  endif()
  include(${CMAKE_CURRENT_LIST_DIR}/public/mkl.cmake)
  if(MKL_FOUND)
    message(STATUS "MKL libraries: ${MKL_LIBRARIES}")
    message(STATUS "MKL include directory: ${MKL_INCLUDE_DIR}")
    message(STATUS "MKL OpenMP type: ${MKL_OPENMP_TYPE}")
    message(STATUS "MKL OpenMP library: ${MKL_OPENMP_LIBRARY}")
    include_directories(AFTER SYSTEM ${MKL_INCLUDE_DIR})
    list(APPEND Caffe2_PUBLIC_DEPENDENCY_LIBS caffe2::mkl)
    set(CAFFE2_USE_MKL ON)
    set(BLAS_INFO "mkl")
    set(BLAS_FOUND 1)
    set(BLAS_LIBRARIES ${MKL_LIBRARIES})
  else()
    message(WARNING "MKL could not be found. Defaulting to Eigen")
    set(CAFFE2_USE_EIGEN_FOR_BLAS ON)
    set(CAFFE2_USE_MKL OFF)
  endif()
elseif(BLAS STREQUAL "vecLib")
  find_package(vecLib REQUIRED)
  include_directories(SYSTEM ${vecLib_INCLUDE_DIR})
  list(APPEND Caffe2_DEPENDENCY_LIBS ${vecLib_LINKER_LIBS})
  set(BLAS_INFO "veclib")
  set(BLAS_FOUND 1)
  set(BLAS_LIBRARIES ${vecLib_LINKER_LIBS})
elseif(BLAS STREQUAL "FlexiBLAS")
  find_package(FlexiBLAS REQUIRED)
  include_directories(SYSTEM ${FlexiBLAS_INCLUDE_DIR})
  list(APPEND Caffe2_DEPENDENCY_LIBS ${FlexiBLAS_LIB})
elseif(BLAS STREQUAL "Generic")
  # On Debian family, the CBLAS ABIs have been merged into libblas.so
  if(ENV{GENERIC_BLAS_LIBRARIES} STREQUAL "")
    set(GENERIC_BLAS "blas")
  else()
    set(GENERIC_BLAS $ENV{GENERIC_BLAS_LIBRARIES})
  endif()
  find_library(BLAS_LIBRARIES NAMES ${GENERIC_BLAS})
  message("-- Using BLAS: ${BLAS_LIBRARIES}")
  list(APPEND Caffe2_DEPENDENCY_LIBS ${BLAS_LIBRARIES})
  set(GENERIC_BLAS_FOUND TRUE)
  set(BLAS_INFO "generic")
  set(BLAS_FOUND 1)
else()
  message(FATAL_ERROR "Unrecognized BLAS option: " ${BLAS})
endif()

if(NOT INTERN_BUILD_MOBILE)
  set(AT_MKL_ENABLED 0)
  set(AT_MKL_SEQUENTIAL 0)
  set(USE_BLAS 1)
  if(NOT (ATLAS_FOUND OR BLIS_FOUND OR GENERIC_BLAS_FOUND OR MKL_FOUND OR OpenBLAS_FOUND OR VECLIB_FOUND OR FlexiBLAS_FOUND))
    message(WARNING "Preferred BLAS (" ${BLAS} ") cannot be found, now searching for a general BLAS library")
    find_package(BLAS)
    if(NOT BLAS_FOUND)
      set(USE_BLAS 0)
    endif()
  endif()

  if(MKL_FOUND)
    if("${MKL_THREADING}" STREQUAL "SEQ")
      set(AT_MKL_SEQUENTIAL 1)
    endif()
    set(AT_MKL_ENABLED 1)
  endif()
elseif(INTERN_USE_EIGEN_BLAS)
  # Eigen BLAS for Mobile
  set(USE_BLAS 1)
  include(${CMAKE_CURRENT_LIST_DIR}/External/EigenBLAS.cmake)
  list(APPEND Caffe2_DEPENDENCY_LIBS eigen_blas)
endif()

# ---[ FFTW
set(AT_FFTW_ENABLED 0)
set(USE_FFTW OFF)
if(USE_FFTW OR NOT MKL_FOUND)
  find_library(LIBFFTW3 fftw3)
  if(LIBFFTW3)
    find_path(FFTW3_INCLUDE_DIR NAMES fftw3.h ONLY_CMAKE_FIND_ROOT_PATH)
    if(FFTW3_INCLUDE_DIR)
      SET(AT_FFTW_ENABLED 1)
      SET(USE_FFTW ON)
      include_directories(${FFTW3_INCLUDE_DIR})
    endif()
  endif()
endif()

# --- [ PocketFFT
set(AT_POCKETFFT_ENABLED 0)
if(NOT AT_MKL_ENABLED)
  set(POCKETFFT_INCLUDE_DIR "${Torch_SOURCE_DIR}/third_party/pocketfft/")
  if(NOT EXISTS "${POCKETFFT_INCLUDE_DIR}")
    message(FATAL_ERROR "pocketfft directory not found, expected ${POCKETFFT_INCLUDE_DIR}")
  elif(NOT EXISTS "${POCKETFFT_INCLUDE_DIR}/pocketfft_hdronly.h")
    message(FATAL_ERROR "pocketfft headers not found in ${POCKETFFT_INCLUDE_DIR}")
  endif()

  set(AT_POCKETFFT_ENABLED 1)
  message(STATUS "Using pocketfft in directory: ${POCKETFFT_INCLUDE_DIR}")
endif()

# ---[ Dependencies
# NNPACK and family (QNNPACK, PYTORCH_QNNPACK, and XNNPACK) can download and
# compile their dependencies in isolation as part of their build.  These dependencies
# are then linked statically with PyTorch.  To avoid the possibility of a version
# mismatch between these shared dependencies, explicitly declare our intent to these
# libraries that we are interested in using the exact same source dependencies for all.

if(USE_NNPACK OR USE_QNNPACK OR USE_PYTORCH_QNNPACK OR USE_XNNPACK)
  set(DISABLE_NNPACK_AND_FAMILY OFF)

  # Sanity checks - Can we actually build NNPACK and family given the configuration provided?
  # Disable them and warn the user if not.

  if(IOS)
    list(LENGTH IOS_ARCH IOS_ARCH_COUNT)
    if(IOS_ARCH_COUNT GREATER 1)
      message(WARNING
        "Multi-architecture (${IOS_ARCH}) builds are not supported in {Q/X}NNPACK. "
        "Specify a single architecture in IOS_ARCH and re-configure, or "
        "turn this warning off by USE_{Q/X}NNPACK=OFF.")
      set(DISABLE_NNPACK_AND_FAMILY ON)
    endif()
    if(NOT IOS_ARCH MATCHES "^(i386|x86_64|armv7.*|arm64.*)$")
      message(WARNING
        "Target architecture \"${IOS_ARCH}\" is not supported in {Q/X}NNPACK. "
        "Supported architectures are x86, x86-64, ARM, and ARM64. "
        "Turn this warning off by USE_{Q/X}NNPACK=OFF.")
      set(DISABLE_NNPACK_AND_FAMILY ON)
    endif()
  else()
    if(NOT IOS AND NOT (CMAKE_SYSTEM_NAME MATCHES "^(Android|Linux|Darwin|Windows)$"))
      message(WARNING
        "Target platform \"${CMAKE_SYSTEM_NAME}\" is not supported in {Q/X}NNPACK. "
        "Supported platforms are Android, iOS, Linux, and macOS. "
        "Turn this warning off by USE_{Q/X}NNPACK=OFF.")
      set(DISABLE_NNPACK_AND_FAMILY ON)
    endif()
    if(NOT IOS AND NOT (CMAKE_SYSTEM_PROCESSOR MATCHES "^(i686|AMD64|x86_64|armv[0-9].*|arm64|aarch64)$"))
      message(WARNING
        "Target architecture \"${CMAKE_SYSTEM_PROCESSOR}\" is not supported in {Q/X}NNPACK. "
        "Supported architectures are x86, x86-64, ARM, and ARM64. "
        "Turn this warning off by USE_{Q/X}NNPACK=OFF.")
      set(DISABLE_NNPACK_AND_FAMILY ON)
    endif()
  endif()

  if(DISABLE_NNPACK_AND_FAMILY)
    caffe2_update_option(USE_NNPACK OFF)
    caffe2_update_option(USE_QNNPACK OFF)
    caffe2_update_option(USE_PYTORCH_QNNPACK OFF)
    caffe2_update_option(USE_XNNPACK OFF)
  else()
    # Disable unsupported NNPack combinations with MSVC
    if(MSVC)
      caffe2_update_option(USE_NNPACK OFF)
      caffe2_update_option(USE_QNNPACK OFF)
      caffe2_update_option(USE_PYTORCH_QNNPACK OFF)
    endif()

    set(CAFFE2_THIRD_PARTY_ROOT "${PROJECT_SOURCE_DIR}/third_party")

    if(NOT DEFINED CPUINFO_SOURCE_DIR)
      set(CPUINFO_SOURCE_DIR "${CAFFE2_THIRD_PARTY_ROOT}/cpuinfo" CACHE STRING "cpuinfo source directory")
    endif()
    if(NOT DEFINED FP16_SOURCE_DIR)
      set(FP16_SOURCE_DIR "${CAFFE2_THIRD_PARTY_ROOT}/FP16" CACHE STRING "FP16 source directory")
    endif()
    if(NOT DEFINED FXDIV_SOURCE_DIR)
      set(FXDIV_SOURCE_DIR "${CAFFE2_THIRD_PARTY_ROOT}/FXdiv" CACHE STRING "FXdiv source directory")
    endif()
    if(NOT DEFINED PSIMD_SOURCE_DIR)
      set(PSIMD_SOURCE_DIR "${CAFFE2_THIRD_PARTY_ROOT}/psimd" CACHE STRING "PSimd source directory")
    endif()
    if(NOT DEFINED PTHREADPOOL_SOURCE_DIR)
      set(PTHREADPOOL_SOURCE_DIR "${CAFFE2_THIRD_PARTY_ROOT}/pthreadpool" CACHE STRING "pthreadpool source directory")
    endif()
  endif()
else()
  set(DISABLE_NNPACK_AND_FAMILY ON)
endif()

if(USE_QNNPACK AND CMAKE_SYSTEM_PROCESSOR STREQUAL "arm64" AND CMAKE_SYSTEM_NAME STREQUAL "Darwin")
  message(WARNING
    "QNNPACK does not compile for Apple Silicon. "
    "Turn this warning off by explicit USE_QNNPACK=OFF.")
  caffe2_update_option(USE_QNNPACK OFF)
endif()

set(CONFU_DEPENDENCIES_SOURCE_DIR ${PROJECT_BINARY_DIR}/confu-srcs
  CACHE PATH "Confu-style dependencies source directory")
set(CONFU_DEPENDENCIES_BINARY_DIR ${PROJECT_BINARY_DIR}/confu-deps
  CACHE PATH "Confu-style dependencies binary directory")

# ---[ pthreadpool
# Only add a dependency on pthreadpool if we are on a mobile build
# or are building any of the libraries in the {Q/X}NNPACK family.
if(INTERN_BUILD_MOBILE OR NOT DISABLE_NNPACK_AND_FAMILY)
  set(USE_PTHREADPOOL ON CACHE BOOL "" FORCE)
  set(CMAKE_CXX_FLAGS "${CMAKE_CXX_FLAGS} -DUSE_PTHREADPOOL")

  # Always use third_party/pthreadpool.
  set(USE_INTERNAL_PTHREADPOOL_IMPL OFF CACHE BOOL "" FORCE)

  if(NOT TARGET pthreadpool)
    if(USE_SYSTEM_PTHREADPOOL)
      add_library(pthreadpool SHARED IMPORTED)
      find_library(PTHREADPOOL_LIBRARY pthreadpool)
      set_property(TARGET pthreadpool PROPERTY IMPORTED_LOCATION "${PTHREADPOOL_LIBRARY}")
      if(NOT PTHREADPOOL_LIBRARY)
        message(FATAL_ERROR "Cannot find pthreadpool")
      endif()
      message("-- Found pthreadpool: ${PTHREADPOOL_LIBRARY}")
    elseif(NOT USE_INTERNAL_PTHREADPOOL_IMPL)
      if(NOT DEFINED PTHREADPOOL_SOURCE_DIR)
        set(CAFFE2_THIRD_PARTY_ROOT "${PROJECT_SOURCE_DIR}/third_party")
        set(PTHREADPOOL_SOURCE_DIR "${CAFFE2_THIRD_PARTY_ROOT}/pthreadpool" CACHE STRING "pthreadpool source directory")
      endif()

      set(PTHREADPOOL_BUILD_TESTS OFF CACHE BOOL "")
      set(PTHREADPOOL_BUILD_BENCHMARKS OFF CACHE BOOL "")
      set(PTHREADPOOL_LIBRARY_TYPE "static" CACHE STRING "")
      set(PTHREADPOOL_ALLOW_DEPRECATED_API ON CACHE BOOL "")
      add_subdirectory(
        "${PTHREADPOOL_SOURCE_DIR}"
        "${CONFU_DEPENDENCIES_BINARY_DIR}/pthreadpool")
      set_property(TARGET pthreadpool PROPERTY POSITION_INDEPENDENT_CODE ON)
    endif()

    if(USE_INTERNAL_PTHREADPOOL_IMPL)
      set(CMAKE_CXX_FLAGS "${CMAKE_CXX_FLAGS} -DUSE_INTERNAL_PTHREADPOOL_IMPL")
    else()
      list(APPEND Caffe2_DEPENDENCY_LIBS pthreadpool)
    endif()
  endif()
else()
  set(USE_PTHREADPOOL OFF CACHE BOOL "" FORCE)
endif()

# ---[ Caffe2 uses cpuinfo library in the thread pool
if(NOT TARGET cpuinfo AND USE_SYSTEM_CPUINFO)
  add_library(cpuinfo SHARED IMPORTED)
  find_library(CPUINFO_LIBRARY cpuinfo)
  if(NOT CPUINFO_LIBRARY)
    message(FATAL_ERROR "Cannot find cpuinfo")
  endif()
  message("Found cpuinfo: ${CPUINFO_LIBRARY}")
  set_target_properties(cpuinfo PROPERTIES IMPORTED_LOCATION "${CPUINFO_LIBRARY}")
elseif(NOT TARGET cpuinfo)
  if(NOT DEFINED CPUINFO_SOURCE_DIR)
    set(CPUINFO_SOURCE_DIR "${CMAKE_CURRENT_LIST_DIR}/../third_party/cpuinfo" CACHE STRING "cpuinfo source directory")
  endif()

  set(CPUINFO_BUILD_TOOLS OFF CACHE BOOL "")
  set(CPUINFO_BUILD_UNIT_TESTS OFF CACHE BOOL "")
  set(CPUINFO_BUILD_MOCK_TESTS OFF CACHE BOOL "")
  set(CPUINFO_BUILD_BENCHMARKS OFF CACHE BOOL "")
  set(CPUINFO_LIBRARY_TYPE "static" CACHE STRING "")
  set(CPUINFO_LOG_LEVEL "error" CACHE STRING "")
  if(MSVC)
    if(CAFFE2_USE_MSVC_STATIC_RUNTIME)
      set(CPUINFO_RUNTIME_TYPE "static" CACHE STRING "")
    else()
      set(CPUINFO_RUNTIME_TYPE "shared" CACHE STRING "")
    endif()
  endif()
  add_subdirectory(
    "${CPUINFO_SOURCE_DIR}"
    "${CONFU_DEPENDENCIES_BINARY_DIR}/cpuinfo")
  # We build static version of cpuinfo but link
  # them into a shared library for Caffe2, so they need PIC.
  set_property(TARGET cpuinfo PROPERTY POSITION_INDEPENDENT_CODE ON)
  # Need to set this to avoid conflict with XNNPACK's clog external project
  set(CLOG_SOURCE_DIR "${CPUINFO_SOURCE_DIR}/deps/clog")
endif()
list(APPEND Caffe2_DEPENDENCY_LIBS cpuinfo)

# ---[ QNNPACK
if(USE_QNNPACK)
  set(CAFFE2_THIRD_PARTY_ROOT "${PROJECT_SOURCE_DIR}/third_party")

  if(NOT DEFINED QNNPACK_SOURCE_DIR)
    set(QNNPACK_SOURCE_DIR "${CAFFE2_THIRD_PARTY_ROOT}/QNNPACK" CACHE STRING "QNNPACK source directory")
  endif()

  if(NOT TARGET qnnpack)
    if(NOT USE_SYSTEM_PTHREADPOOL AND USE_INTERNAL_PTHREADPOOL_IMPL)
      set(QNNPACK_CUSTOM_THREADPOOL ON CACHE BOOL "")
    endif()

    set(QNNPACK_BUILD_TESTS OFF CACHE BOOL "")
    set(QNNPACK_BUILD_BENCHMARKS OFF CACHE BOOL "")
    set(QNNPACK_LIBRARY_TYPE "static" CACHE STRING "")
    add_subdirectory(
      "${QNNPACK_SOURCE_DIR}"
      "${CONFU_DEPENDENCIES_BINARY_DIR}/QNNPACK")

    # TODO: See https://github.com/pytorch/pytorch/issues/56285
    if(CMAKE_CXX_COMPILER_ID MATCHES "Clang" OR CMAKE_CXX_COMPILER_ID STREQUAL "GNU")
      target_compile_options(qnnpack PRIVATE -Wno-deprecated-declarations)
    endif()

    # We build static versions of QNNPACK and pthreadpool but link
    # them into a shared library for Caffe2, so they need PIC.
    set_property(TARGET qnnpack PROPERTY POSITION_INDEPENDENT_CODE ON)
    set_property(TARGET cpuinfo PROPERTY POSITION_INDEPENDENT_CODE ON)

    if(QNNPACK_CUSTOM_THREADPOOL)
      target_compile_definitions(
        qnnpack PRIVATE
        pthreadpool_t=legacy_pthreadpool_t
        pthreadpool_function_1d_t=legacy_pthreadpool_function_1d_t
        pthreadpool_function_1d_tiled_t=legacy_pthreadpool_function_1d_tiled_t
        pthreadpool_function_2d_t=legacy_pthreadpool_function_2d_t
        pthreadpool_function_2d_tiled_t=legacy_pthreadpool_function_2d_tiled_t
        pthreadpool_function_3d_tiled_t=legacy_pthreadpool_function_3d_tiled_t
        pthreadpool_function_4d_tiled_t=legacy_pthreadpool_function_4d_tiled_t
        pthreadpool_create=legacy_pthreadpool_create
        pthreadpool_destroy=legacy_pthreadpool_destroy
        pthreadpool_get_threads_count=legacy_pthreadpool_get_threads_count
        pthreadpool_compute_1d=legacy_pthreadpool_compute_1d
        pthreadpool_parallelize_1d=legacy_pthreadpool_parallelize_1d
        pthreadpool_compute_1d_tiled=legacy_pthreadpool_compute_1d_tiled
        pthreadpool_compute_2d=legacy_pthreadpool_compute_2d
        pthreadpool_compute_2d_tiled=legacy_pthreadpool_compute_2d_tiled
        pthreadpool_compute_3d_tiled=legacy_pthreadpool_compute_3d_tiled
        pthreadpool_compute_4d_tiled=legacy_pthreadpool_compute_4d_tiled)
    endif()
  endif()

  list(APPEND Caffe2_DEPENDENCY_LIBS qnnpack)
endif()

# ---[ Caffe2 Int8 operators (enabled by USE_QNNPACK) depend on gemmlowp and neon2sse headers
if(USE_QNNPACK)
  set(CAFFE2_THIRD_PARTY_ROOT "${PROJECT_SOURCE_DIR}/third_party")
  include_directories(SYSTEM "${CAFFE2_THIRD_PARTY_ROOT}/gemmlowp")
  include_directories(SYSTEM "${CAFFE2_THIRD_PARTY_ROOT}/neon2sse")
endif()

# ---[ PYTORCH_QNNPACK
if(USE_PYTORCH_QNNPACK)
    if(NOT DEFINED PYTORCH_QNNPACK_SOURCE_DIR)
      set(PYTORCH_QNNPACK_SOURCE_DIR "${PROJECT_SOURCE_DIR}/aten/src/ATen/native/quantized/cpu/qnnpack" CACHE STRING "QNNPACK source directory")
    endif()

    if(NOT TARGET pytorch_qnnpack)
      if(NOT USE_SYSTEM_PTHREADPOOL AND USE_INTERNAL_PTHREADPOOL_IMPL)
        set(PYTORCH_QNNPACK_CUSTOM_THREADPOOL ON CACHE BOOL "")
      endif()

      set(PYTORCH_QNNPACK_BUILD_TESTS OFF CACHE BOOL "")
      set(PYTORCH_QNNPACK_BUILD_BENCHMARKS OFF CACHE BOOL "")
      set(PYTORCH_QNNPACK_LIBRARY_TYPE "static" CACHE STRING "")
      add_subdirectory(
        "${PYTORCH_QNNPACK_SOURCE_DIR}"
        "${CONFU_DEPENDENCIES_BINARY_DIR}/pytorch_qnnpack")
      # We build static versions of QNNPACK and pthreadpool but link
      # them into a shared library for Caffe2, so they need PIC.
      set_property(TARGET pytorch_qnnpack PROPERTY POSITION_INDEPENDENT_CODE ON)
      set_property(TARGET cpuinfo PROPERTY POSITION_INDEPENDENT_CODE ON)

      if(PYTORCH_QNNPACK_CUSTOM_THREADPOOL)
        target_compile_definitions(
          pytorch_qnnpack PRIVATE
          pthreadpool_t=legacy_pthreadpool_t
          pthreadpool_function_1d_t=legacy_pthreadpool_function_1d_t
          pthreadpool_function_1d_tiled_t=legacy_pthreadpool_function_1d_tiled_t
          pthreadpool_function_2d_t=legacy_pthreadpool_function_2d_t
          pthreadpool_function_2d_tiled_t=legacy_pthreadpool_function_2d_tiled_t
          pthreadpool_function_3d_tiled_t=legacy_pthreadpool_function_3d_tiled_t
          pthreadpool_function_4d_tiled_t=legacy_pthreadpool_function_4d_tiled_t
          pthreadpool_create=legacy_pthreadpool_create
          pthreadpool_destroy=legacy_pthreadpool_destroy
          pthreadpool_get_threads_count=legacy_pthreadpool_get_threads_count
          pthreadpool_compute_1d=legacy_pthreadpool_compute_1d
          pthreadpool_parallelize_1d=legacy_pthreadpool_parallelize_1d
          pthreadpool_compute_1d_tiled=legacy_pthreadpool_compute_1d_tiled
          pthreadpool_compute_2d=legacy_pthreadpool_compute_2d
          pthreadpool_compute_2d_tiled=legacy_pthreadpool_compute_2d_tiled
          pthreadpool_compute_3d_tiled=legacy_pthreadpool_compute_3d_tiled
          pthreadpool_compute_4d_tiled=legacy_pthreadpool_compute_4d_tiled)
      endif()
    endif()

    list(APPEND Caffe2_DEPENDENCY_LIBS pytorch_qnnpack)
endif()

# ---[ NNPACK
if(USE_NNPACK)
  include(${CMAKE_CURRENT_LIST_DIR}/External/nnpack.cmake)
  if(NNPACK_FOUND)
    if(TARGET nnpack)
      # ---[ NNPACK is being built together with Caffe2: explicitly specify dependency
      list(APPEND Caffe2_DEPENDENCY_LIBS nnpack)
    else()
      include_directories(SYSTEM ${NNPACK_INCLUDE_DIRS})
      list(APPEND Caffe2_DEPENDENCY_LIBS ${NNPACK_LIBRARIES})
    endif()
  else()
    message(WARNING "Not compiling with NNPACK. Suppress this warning with -DUSE_NNPACK=OFF")
    caffe2_update_option(USE_NNPACK OFF)
  endif()
endif()

# ---[ XNNPACK
if(USE_XNNPACK AND NOT USE_SYSTEM_XNNPACK)
  if(NOT DEFINED XNNPACK_SOURCE_DIR)
    set(XNNPACK_SOURCE_DIR "${CAFFE2_THIRD_PARTY_ROOT}/XNNPACK" CACHE STRING "XNNPACK source directory")
  endif()

  if(NOT DEFINED XNNPACK_INCLUDE_DIR)
    set(XNNPACK_INCLUDE_DIR "${XNNPACK_SOURCE_DIR}/include" CACHE STRING "XNNPACK include directory")
  endif()

  if(NOT TARGET XNNPACK)
    set(XNNPACK_LIBRARY_TYPE "static" CACHE STRING "")
    set(XNNPACK_BUILD_BENCHMARKS OFF CACHE BOOL "")
    set(XNNPACK_BUILD_TESTS OFF CACHE BOOL "")

    # Disable ARM BF16 and FP16 vector for now; unused and causes build failures because
    # these new ISA features may not be supported on older compilers
    set(XNNPACK_ENABLE_ARM_BF16 OFF CACHE BOOL "")
    set(XNNPACK_ENABLE_ARM_FP16_VECTOR OFF CACHE BOOL "")

    # Setting this global PIC flag for all XNNPACK targets.
    # This is needed for Object libraries within XNNPACK which must
    # be PIC to successfully link this static libXNNPACK with pytorch
    set(__caffe2_CMAKE_POSITION_INDEPENDENT_CODE_FLAG ${CMAKE_POSITION_INDEPENDENT_CODE})
    set(CMAKE_POSITION_INDEPENDENT_CODE ON)

    add_subdirectory(
      "${XNNPACK_SOURCE_DIR}"
      "${CONFU_DEPENDENCIES_BINARY_DIR}/XNNPACK")

    # Revert to whatever it was before
    set(CMAKE_POSITION_INDEPENDENT_CODE ${__caffe2_CMAKE_POSITION_INDEPENDENT_CODE_FLAG})

    # Workaround for https://github.com/pytorch/pytorch/issues/47292
    if(CMAKE_BUILD_TYPE STREQUAL "Debug" AND CMAKE_COMPILER_IS_GNUCXX AND (CMAKE_CXX_COMPILER_VERSION VERSION_LESS 7.5.0))
      # Compiling qu8-requantization/precise-psimd.c without any optimization flags on gcc-7.4 or older i
      # Fails with internal compiler error
      # Workaround by forcing -O1 for XNNPACK (i.e. build it with RelWithDebInfo)
      set_property(TARGET XNNPACK APPEND_STRING PROPERTY COMPILE_FLAGS "-O1")
    endif()
  endif()

  include_directories(SYSTEM ${XNNPACK_INCLUDE_DIR})
  list(APPEND Caffe2_DEPENDENCY_LIBS XNNPACK)
elseif(NOT TARGET XNNPACK AND USE_SYSTEM_XNNPACK)
  add_library(XNNPACK SHARED IMPORTED)
  find_library(XNNPACK_LIBRARY XNNPACK)
  set_property(TARGET XNNPACK PROPERTY IMPORTED_LOCATION "${XNNPACK_LIBRARY}")
  if(NOT XNNPACK_LIBRARY)
    message(FATAL_ERROR "Cannot find XNNPACK")
  endif()
  message("-- Found XNNPACK: ${XNNPACK_LIBRARY}")
  list(APPEND Caffe2_DEPENDENCY_LIBS XNNPACK)
endif()

# ---[ Vulkan deps
if(USE_VULKAN)
  set(Vulkan_DEFINES)
  set(Vulkan_INCLUDES)
  set(Vulkan_LIBS)
  include(${CMAKE_CURRENT_LIST_DIR}/VulkanDependencies.cmake)
  string(APPEND CMAKE_CXX_FLAGS ${Vulkan_DEFINES})
  include_directories(SYSTEM ${Vulkan_INCLUDES})
  list(APPEND Caffe2_DEPENDENCY_LIBS ${Vulkan_LIBS})
endif()

# ---[ gflags
if(USE_GFLAGS)
  include(${CMAKE_CURRENT_LIST_DIR}/public/gflags.cmake)
  if(NOT TARGET gflags)
    message(WARNING
        "gflags is not found. Caffe2 will build without gflags support but "
        "it is strongly recommended that you install gflags. Suppress this "
        "warning with -DUSE_GFLAGS=OFF")
    caffe2_update_option(USE_GFLAGS OFF)
  endif()
endif()

# ---[ Google-glog
if(USE_GLOG)
  include(${CMAKE_CURRENT_LIST_DIR}/public/glog.cmake)
  if(TARGET glog::glog)
    set(CAFFE2_USE_GOOGLE_GLOG 1)
    include_directories(SYSTEM ${GLOG_INCLUDE_DIR})
    list(APPEND Caffe2_PUBLIC_DEPENDENCY_LIBS glog::glog)
  else()
    message(WARNING
        "glog is not found. Caffe2 will build without glog support but it is "
        "strongly recommended that you install glog. Suppress this warning "
        "with -DUSE_GLOG=OFF")
    caffe2_update_option(USE_GLOG OFF)
  endif()
endif()


# ---[ Googletest and benchmark
if(BUILD_TEST OR BUILD_MOBILE_BENCHMARK OR BUILD_MOBILE_TEST)
  # Preserve build options.
  set(TEMP_BUILD_SHARED_LIBS ${BUILD_SHARED_LIBS})

  # We will build gtest as static libs and embed it directly into the binary.
  set(BUILD_SHARED_LIBS OFF CACHE BOOL "Build shared libs" FORCE)

  # For gtest, we will simply embed it into our test binaries, so we won't
  # need to install it.
  set(INSTALL_GTEST OFF CACHE BOOL "Install gtest." FORCE)
  set(BUILD_GMOCK ON CACHE BOOL "Build gmock." FORCE)
  # For Windows, we will check the runtime used is correctly passed in.
  if(NOT CAFFE2_USE_MSVC_STATIC_RUNTIME)
      set(gtest_force_shared_crt ON CACHE BOOL "force shared crt on gtest" FORCE)
  endif()
  # We need to replace googletest cmake scripts too.
  # Otherwise, it will sometimes break the build.
  # To make the git clean after the build, we make a backup first.
  if((MSVC AND MSVC_Z7_OVERRIDE) OR USE_CUDA)
    execute_process(
      COMMAND ${CMAKE_COMMAND}
              "-DFILENAME=${CMAKE_CURRENT_LIST_DIR}/../third_party/googletest/googletest/cmake/internal_utils.cmake"
              "-DBACKUP=${CMAKE_CURRENT_LIST_DIR}/../third_party/googletest/googletest/cmake/internal_utils.cmake.bak"
              "-DREVERT=0"
              "-P"
              "${CMAKE_CURRENT_LIST_DIR}/GoogleTestPatch.cmake"
      RESULT_VARIABLE _exitcode)
    if(NOT _exitcode EQUAL 0)
      message(WARNING "Patching failed for Google Test. The build may fail.")
    endif()
  endif()

  # Add googletest subdirectory but make sure our INCLUDE_DIRECTORIES
  # don't bleed into it. This is because libraries installed into the root conda
  # env (e.g. MKL) add a global /opt/conda/include directory, and if there's
  # gtest installed in conda, the third_party/googletest/**.cc source files
  # would try to include headers from /opt/conda/include/gtest/**.h instead of
  # its own. Once we have proper target-based include directories,
  # this shouldn't be necessary anymore.
  get_property(INC_DIR_temp DIRECTORY PROPERTY INCLUDE_DIRECTORIES)
  set_property(DIRECTORY PROPERTY INCLUDE_DIRECTORIES "")
  add_subdirectory(${CMAKE_CURRENT_LIST_DIR}/../third_party/googletest)
  set_property(DIRECTORY PROPERTY INCLUDE_DIRECTORIES ${INC_DIR_temp})

  include_directories(BEFORE SYSTEM ${CMAKE_CURRENT_LIST_DIR}/../third_party/googletest/googletest/include)
  include_directories(BEFORE SYSTEM ${CMAKE_CURRENT_LIST_DIR}/../third_party/googletest/googlemock/include)

  # We will not need to test benchmark lib itself.
  set(BENCHMARK_ENABLE_TESTING OFF CACHE BOOL "Disable benchmark testing as we don't need it.")
  # We will not need to install benchmark since we link it statically.
  set(BENCHMARK_ENABLE_INSTALL OFF CACHE BOOL "Disable benchmark install to avoid overwriting vendor install.")
  if(NOT USE_SYSTEM_BENCHMARK)
    add_subdirectory(${CMAKE_CURRENT_LIST_DIR}/../third_party/benchmark)
  else()
    add_library(benchmark SHARED IMPORTED)
    find_library(BENCHMARK_LIBRARY benchmark)
    if(NOT BENCHMARK_LIBRARY)
      message(FATAL_ERROR "Cannot find google benchmark library")
    endif()
    message("-- Found benchmark: ${BENCHMARK_LIBRARY}")
    set_property(TARGET benchmark PROPERTY IMPORTED_LOCATION ${BENCHMARK_LIBRARY})
  endif()
  include_directories(${CMAKE_CURRENT_LIST_DIR}/../third_party/benchmark/include)

  # Recover build options.
  set(BUILD_SHARED_LIBS ${TEMP_BUILD_SHARED_LIBS} CACHE BOOL "Build shared libs" FORCE)

  # To make the git clean after the build, we revert the changes here.
  if(MSVC AND MSVC_Z7_OVERRIDE)
    execute_process(
      COMMAND ${CMAKE_COMMAND}
              "-DFILENAME=${CMAKE_CURRENT_LIST_DIR}/../third_party/googletest/googletest/cmake/internal_utils.cmake"
              "-DBACKUP=${CMAKE_CURRENT_LIST_DIR}/../third_party/googletest/googletest/cmake/internal_utils.cmake.bak"
              "-DREVERT=1"
              "-P"
              "${CMAKE_CURRENT_LIST_DIR}/GoogleTestPatch.cmake"
      RESULT_VARIABLE _exitcode)
    if(NOT _exitcode EQUAL 0)
      message(WARNING "Reverting changes failed for Google Test. The build may fail.")
    endif()
  endif()

  # Cacheing variables to enable incremental build.
  # Without this is cross compiling we end up having to blow build directory
  # and rebuild from scratch.
  if(CMAKE_CROSSCOMPILING)
    if(COMPILE_HAVE_STD_REGEX)
      set(RUN_HAVE_STD_REGEX 0 CACHE INTERNAL "Cache RUN_HAVE_STD_REGEX output for cross-compile.")
    endif()
  endif()
endif()

# ---[ FBGEMM
if(USE_FBGEMM)
  set(CAFFE2_THIRD_PARTY_ROOT "${PROJECT_SOURCE_DIR}/third_party")
  if(NOT DEFINED FBGEMM_SOURCE_DIR)
    set(FBGEMM_SOURCE_DIR "${CAFFE2_THIRD_PARTY_ROOT}/fbgemm" CACHE STRING "FBGEMM source directory")
  endif()
  if(NOT CAFFE2_COMPILER_SUPPORTS_AVX512_EXTENSIONS)
    message(WARNING
      "A compiler with AVX512 support is required for FBGEMM. "
      "Not compiling with FBGEMM. "
      "Turn this warning off by USE_FBGEMM=OFF.")
    set(USE_FBGEMM OFF)
  endif()
  if(NOT CMAKE_SIZEOF_VOID_P EQUAL 8)
    message(WARNING
      "x64 operating system is required for FBGEMM. "
      "Not compiling with FBGEMM. "
      "Turn this warning off by USE_FBGEMM=OFF.")
    set(USE_FBGEMM OFF)
  endif()
  if(USE_FBGEMM AND NOT TARGET fbgemm)
    set(FBGEMM_BUILD_TESTS OFF CACHE BOOL "")
    set(FBGEMM_BUILD_BENCHMARKS OFF CACHE BOOL "")
    if(MSVC AND BUILD_SHARED_LIBS)
      set(FBGEMM_LIBRARY_TYPE "shared" CACHE STRING "")
    else()
      set(FBGEMM_LIBRARY_TYPE "static" CACHE STRING "")
    endif()
    add_subdirectory("${FBGEMM_SOURCE_DIR}")
    set_property(TARGET fbgemm_generic PROPERTY POSITION_INDEPENDENT_CODE ON)
    set_property(TARGET fbgemm_avx2 PROPERTY POSITION_INDEPENDENT_CODE ON)
    set_property(TARGET fbgemm_avx512 PROPERTY POSITION_INDEPENDENT_CODE ON)
    set_property(TARGET fbgemm PROPERTY POSITION_INDEPENDENT_CODE ON)
    if("${CMAKE_CXX_COMPILER_ID}" MATCHES "Clang" AND CMAKE_CXX_COMPILER_VERSION VERSION_GREATER 13.0.0)
      # See https://github.com/pytorch/pytorch/issues/74352
      target_compile_options_if_supported(asmjit -Wno-deprecated-copy)
      target_compile_options_if_supported(asmjit -Wno-unused-but-set-variable)
    endif()
  endif()

  if(USE_FBGEMM)
    list(APPEND Caffe2_DEPENDENCY_LIBS fbgemm)
  endif()
endif()

if(USE_FBGEMM)
  caffe2_update_option(USE_FBGEMM ON)
else()
  caffe2_update_option(USE_FBGEMM OFF)
  message(WARNING
    "Turning USE_FAKELOWP off as it depends on USE_FBGEMM.")
  caffe2_update_option(USE_FAKELOWP OFF)
endif()

# ---[ LMDB
if(USE_LMDB)
  find_package(LMDB)
  if(LMDB_FOUND)
    include_directories(SYSTEM ${LMDB_INCLUDE_DIR})
    list(APPEND Caffe2_DEPENDENCY_LIBS ${LMDB_LIBRARIES})
  else()
    message(WARNING "Not compiling with LMDB. Suppress this warning with -DUSE_LMDB=OFF")
    caffe2_update_option(USE_LMDB OFF)
  endif()
endif()

if(USE_OPENCL)
  message(INFO "USING OPENCL")
  find_package(OpenCL REQUIRED)
  include_directories(SYSTEM ${OpenCL_INCLUDE_DIRS})
  include_directories(${CMAKE_CURRENT_LIST_DIR}/../caffe2/contrib/opencl)
  list(APPEND Caffe2_DEPENDENCY_LIBS ${OpenCL_LIBRARIES})
endif()

# ---[ LevelDB
# ---[ Snappy
if(USE_LEVELDB)
  find_package(LevelDB)
  find_package(Snappy)
  if(LEVELDB_FOUND AND SNAPPY_FOUND)
    include_directories(SYSTEM ${LevelDB_INCLUDE})
    list(APPEND Caffe2_DEPENDENCY_LIBS ${LevelDB_LIBRARIES})
    include_directories(SYSTEM ${Snappy_INCLUDE_DIR})
    list(APPEND Caffe2_DEPENDENCY_LIBS ${Snappy_LIBRARIES})
  else()
    message(WARNING "Not compiling with LevelDB. Suppress this warning with -DUSE_LEVELDB=OFF")
    caffe2_update_option(USE_LEVELDB OFF)
  endif()
endif()

# ---[ NUMA
if(USE_NUMA)
  if(LINUX)
    find_package(Numa)
    if(NUMA_FOUND)
      include_directories(SYSTEM ${Numa_INCLUDE_DIR})
      list(APPEND Caffe2_DEPENDENCY_LIBS ${Numa_LIBRARIES})
    else()
      message(WARNING "Not compiling with NUMA. Suppress this warning with -DUSE_NUMA=OFF")
      caffe2_update_option(USE_NUMA OFF)
    endif()
  else()
    message(WARNING "NUMA is currently only supported under Linux.")
    caffe2_update_option(USE_NUMA OFF)
  endif()
endif()

# ---[ ZMQ
if(USE_ZMQ)
  find_package(ZMQ)
  if(ZMQ_FOUND)
    include_directories(SYSTEM ${ZMQ_INCLUDE_DIR})
    list(APPEND Caffe2_DEPENDENCY_LIBS ${ZMQ_LIBRARIES})
  else()
    message(WARNING "Not compiling with ZMQ. Suppress this warning with -DUSE_ZMQ=OFF")
    caffe2_update_option(USE_ZMQ OFF)
  endif()
endif()

# ---[ Redis
if(USE_REDIS)
  find_package(Hiredis)
  if(HIREDIS_FOUND)
    include_directories(SYSTEM ${Hiredis_INCLUDE})
    list(APPEND Caffe2_DEPENDENCY_LIBS ${Hiredis_LIBRARIES})
  else()
    message(WARNING "Not compiling with Redis. Suppress this warning with -DUSE_REDIS=OFF")
    caffe2_update_option(USE_REDIS OFF)
  endif()
endif()


# ---[ OpenCV
if(USE_OPENCV)
  # OpenCV 4
  find_package(OpenCV 4 QUIET COMPONENTS core highgui imgproc imgcodecs optflow videoio video)
  if(NOT OpenCV_FOUND)
    # OpenCV 3
    find_package(OpenCV 3 QUIET COMPONENTS core highgui imgproc imgcodecs videoio video)
    if(NOT OpenCV_FOUND)
      # OpenCV 2
      find_package(OpenCV QUIET COMPONENTS core highgui imgproc)
    endif()
  endif()
  if(OpenCV_FOUND)
    include_directories(SYSTEM ${OpenCV_INCLUDE_DIRS})
    list(APPEND Caffe2_DEPENDENCY_LIBS ${OpenCV_LIBS})
    if(MSVC AND USE_CUDA)
        list(APPEND Caffe2_CUDA_DEPENDENCY_LIBS ${OpenCV_LIBS})
    endif()
    message(STATUS "OpenCV found (${OpenCV_CONFIG_PATH})")
  else()
    message(WARNING "Not compiling with OpenCV. Suppress this warning with -DUSE_OPENCV=OFF")
    caffe2_update_option(USE_OPENCV OFF)
  endif()
endif()

# ---[ FFMPEG
if(USE_FFMPEG)
  find_package(FFmpeg REQUIRED)
  if(FFMPEG_FOUND)
    message("Found FFMPEG/LibAV libraries")
    include_directories(SYSTEM ${FFMPEG_INCLUDE_DIR})
    list(APPEND Caffe2_DEPENDENCY_LIBS ${FFMPEG_LIBRARIES})
  else()
    message("Not compiling with FFmpeg. Suppress this warning with -DUSE_FFMPEG=OFF")
    caffe2_update_option(USE_FFMPEG OFF)
  endif()
endif()

if(USE_ITT)
  find_package(ITT)
  if(ITT_FOUND)
    include_directories(SYSTEM ${ITT_INCLUDE_DIR})
    list(APPEND Caffe2_DEPENDENCY_LIBS ${ITT_LIBRARIES})
    list(APPEND TORCH_PYTHON_LINK_LIBRARIES ${ITT_LIBRARIES})
  else()
    message(WARNING "Not compiling with ITT. Suppress this warning with -DUSE_ITT=OFF")
    set(USE_ITT OFF CACHE BOOL "" FORCE)
    caffe2_update_option(USE_ITT OFF)
  endif()
endif()

# ---[ Caffe2 depends on FP16 library for half-precision conversions
if(NOT TARGET fp16 AND NOT USE_SYSTEM_FP16)
  set(CAFFE2_THIRD_PARTY_ROOT "${PROJECT_SOURCE_DIR}/third_party")
  # PSIMD is required by FP16
  if(NOT DEFINED PSIMD_SOURCE_DIR)
    set(PSIMD_SOURCE_DIR "${CAFFE2_THIRD_PARTY_ROOT}/psimd" CACHE STRING "PSimd source directory")
  endif()
  if(NOT DEFINED FP16_SOURCE_DIR)
    set(FP16_SOURCE_DIR "${CAFFE2_THIRD_PARTY_ROOT}/FP16" CACHE STRING "FP16 source directory")
  endif()

  set(FP16_BUILD_TESTS OFF CACHE BOOL "")
  set(FP16_BUILD_BENCHMARKS OFF CACHE BOOL "")
  add_subdirectory(
    "${FP16_SOURCE_DIR}"
    "${CONFU_DEPENDENCIES_BINARY_DIR}/FP16")
elseif(NOT TARGET fp16 AND USE_SYSTEM_FP16)
  add_library(fp16 STATIC "/usr/include/fp16.h")
  set_target_properties(fp16 PROPERTIES LINKER_LANGUAGE C)
endif()
list(APPEND Caffe2_DEPENDENCY_LIBS fp16)

# ---[ EIGEN
# Due to license considerations, we will only use the MPL2 parts of Eigen.
set(EIGEN_MPL2_ONLY 1)
if(USE_SYSTEM_EIGEN_INSTALL)
  find_package(Eigen3)
  if(EIGEN3_FOUND)
    message(STATUS "Found system Eigen at " ${EIGEN3_INCLUDE_DIR})
  else()
    message(STATUS "Did not find system Eigen. Using third party subdirectory.")
    set(EIGEN3_INCLUDE_DIR ${CMAKE_CURRENT_LIST_DIR}/../third_party/eigen)
    caffe2_update_option(USE_SYSTEM_EIGEN_INSTALL OFF)
  endif()
else()
  message(STATUS "Using third party subdirectory Eigen.")
  set(EIGEN3_INCLUDE_DIR ${CMAKE_CURRENT_LIST_DIR}/../third_party/eigen)
endif()
include_directories(SYSTEM ${EIGEN3_INCLUDE_DIR})

# ---[ Python + Numpy
if(BUILD_PYTHON)
  # If not given a Python installation, then use the current active Python
  if(NOT PYTHON_EXECUTABLE)
    execute_process(
      COMMAND "which" "python" RESULT_VARIABLE _exitcode OUTPUT_VARIABLE _py_exe)
    if(${_exitcode} EQUAL 0)
      if(NOT MSVC)
        string(STRIP ${_py_exe} PYTHON_EXECUTABLE)
      endif()
      message(STATUS "Setting Python to ${PYTHON_EXECUTABLE}")
    endif()
  endif()

  # Check that Python works
  set(PYTHON_VERSION)
  if(DEFINED PYTHON_EXECUTABLE)
    execute_process(
        COMMAND "${PYTHON_EXECUTABLE}" "--version"
        RESULT_VARIABLE _exitcode OUTPUT_VARIABLE PYTHON_VERSION)
    if(NOT _exitcode EQUAL 0)
      message(FATAL_ERROR "The Python executable ${PYTHON_EXECUTABLE} cannot be run. Make sure that it is an absolute path.")
    endif()
    if(PYTHON_VERSION)
      string(REGEX MATCH "([0-9]+)\\.([0-9]+)" PYTHON_VERSION ${PYTHON_VERSION})
    endif()
  endif()

  # Seed PYTHON_INCLUDE_DIR and PYTHON_LIBRARY to be consistent with the
  # executable that we already found (if we didn't actually find an executable
  # then these will just use "python", but at least they'll be consistent with
  # each other).
  if(NOT PYTHON_INCLUDE_DIR)
    # TODO: Verify that sysconfig isn't inaccurate
    pycmd_no_exit(_py_inc _exitcode "import sysconfig; print(sysconfig.get_path('include'))")
    if("${_exitcode}" EQUAL 0 AND IS_DIRECTORY "${_py_inc}")
      set(PYTHON_INCLUDE_DIR "${_py_inc}")
      message(STATUS "Setting Python's include dir to ${_py_inc} from sysconfig")
    else()
      message(WARNING "Could not set Python's include dir to ${_py_inc} from sysconfig")
    endif()
  endif(NOT PYTHON_INCLUDE_DIR)

  if(NOT PYTHON_LIBRARY)
    pycmd_no_exit(_py_lib _exitcode "import sysconfig; print(sysconfig.get_path('stdlib'))")
    if("${_exitcode}" EQUAL 0 AND EXISTS "${_py_lib}" AND EXISTS "${_py_lib}")
      set(PYTHON_LIBRARY "${_py_lib}")
      if(MSVC)
        string(REPLACE "Lib" "libs" _py_static_lib ${_py_lib})
        link_directories(${_py_static_lib})
      endif()
      message(STATUS "Setting Python's library to ${PYTHON_LIBRARY}")
    endif()
  endif(NOT PYTHON_LIBRARY)

  # These should fill in the rest of the variables, like versions, but resepct
  # the variables we set above
  set(Python_ADDITIONAL_VERSIONS ${PYTHON_VERSION} 3.8)
  find_package(PythonInterp 3.0)
  find_package(PythonLibs 3.0)

  if(${PYTHONLIBS_VERSION_STRING} VERSION_LESS 3)
    message(FATAL_ERROR
      "Found Python libraries version ${PYTHONLIBS_VERSION_STRING}. Python 2 has reached end-of-life and is no longer supported by PyTorch.")
  endif()
  if(${PYTHONLIBS_VERSION_STRING} VERSION_LESS 3.8)
    message(FATAL_ERROR
      "Found Python libraries version ${PYTHONLIBS_VERSION_STRING}. Python < 3.8 is no longer supported by PyTorch.")
  endif()

  # When building pytorch, we pass this in directly from setup.py, and
  # don't want to overwrite it because we trust python more than cmake
  if(NUMPY_INCLUDE_DIR)
    set(NUMPY_FOUND ON)
  elseif(USE_NUMPY)
    find_package(NumPy)
    if(NOT NUMPY_FOUND)
      message(WARNING "NumPy could not be found. Not building with NumPy. Suppress this warning with -DUSE_NUMPY=OFF")
    endif()
  endif()

  if(PYTHONINTERP_FOUND AND PYTHONLIBS_FOUND)
    add_library(python::python INTERFACE IMPORTED)
    target_include_directories(python::python SYSTEM INTERFACE ${PYTHON_INCLUDE_DIRS})
    if(WIN32)
      target_link_libraries(python::python INTERFACE ${PYTHON_LIBRARIES})
    endif()

    caffe2_update_option(USE_NUMPY OFF)
    if(NUMPY_FOUND)
      caffe2_update_option(USE_NUMPY ON)
      add_library(numpy::numpy INTERFACE IMPORTED)
      target_include_directories(numpy::numpy SYSTEM INTERFACE ${NUMPY_INCLUDE_DIR})
    endif()
    # Observers are required in the python build
    caffe2_update_option(USE_OBSERVERS ON)
  else()
    message(WARNING "Python dependencies not met. Not compiling with python. Suppress this warning with -DBUILD_PYTHON=OFF")
    caffe2_update_option(BUILD_PYTHON OFF)
  endif()
endif()

# ---[ pybind11
if(USE_SYSTEM_PYBIND11)
  find_package(pybind11 CONFIG)
  if(NOT pybind11_FOUND)
    find_package(pybind11)
  endif()
  if(NOT pybind11_FOUND)
    message(FATAL "Cannot find system pybind11")
  endif()
else()
    message(STATUS "Using third_party/pybind11.")
    set(pybind11_INCLUDE_DIRS ${CMAKE_CURRENT_LIST_DIR}/../third_party/pybind11/include)
    install(DIRECTORY ${pybind11_INCLUDE_DIRS}
            DESTINATION ${CMAKE_INSTALL_PREFIX}
            FILES_MATCHING PATTERN "*.h")
endif()
message(STATUS "pybind11 include dirs: " "${pybind11_INCLUDE_DIRS}")
add_library(pybind::pybind11 INTERFACE IMPORTED)
target_include_directories(pybind::pybind11 SYSTEM INTERFACE ${pybind11_INCLUDE_DIRS})
target_link_libraries(pybind::pybind11 INTERFACE python::python)
if(APPLE)
  target_link_options(pybind::pybind11 INTERFACE -undefined dynamic_lookup)
endif()

# ---[ MPI
if(USE_MPI)
  find_package(MPI)
  if(MPI_CXX_FOUND)
    message(STATUS "MPI support found")
    message(STATUS "MPI compile flags: " ${MPI_CXX_COMPILE_FLAGS})
    message(STATUS "MPI include path: " ${MPI_CXX_INCLUDE_PATH})
    message(STATUS "MPI LINK flags path: " ${MPI_CXX_LINK_FLAGS})
    message(STATUS "MPI libraries: " ${MPI_CXX_LIBRARIES})
    include_directories(SYSTEM ${MPI_CXX_INCLUDE_PATH})
    list(APPEND Caffe2_DEPENDENCY_LIBS ${MPI_CXX_LIBRARIES})
    set(CMAKE_EXE_LINKER_FLAGS "${CMAKE_EXE_LINKER_FLAGS} ${MPI_CXX_LINK_FLAGS}")
    find_program(OMPI_INFO
      NAMES ompi_info
      HINTS ${MPI_CXX_LIBRARIES}/../bin)
    if(OMPI_INFO)
      execute_process(COMMAND ${OMPI_INFO}
                      OUTPUT_VARIABLE _output)
      if(_output MATCHES "smcuda")
        message(STATUS "Found OpenMPI with CUDA support built.")
      else()
        message(WARNING "OpenMPI found, but it is not built with CUDA support.")
        set(CAFFE2_FORCE_FALLBACK_CUDA_MPI 1)
      endif()
    endif()
  else()
    message(WARNING "Not compiling with MPI. Suppress this warning with -DUSE_MPI=OFF")
    caffe2_update_option(USE_MPI OFF)
  endif()
endif()

# ---[ OpenMP
if(USE_OPENMP AND NOT TARGET caffe2::openmp)
  include(${CMAKE_CURRENT_LIST_DIR}/Modules/FindOpenMP.cmake)
  if(OPENMP_FOUND)
    message(STATUS "Adding OpenMP CXX_FLAGS: " ${OpenMP_CXX_FLAGS})
    if(OpenMP_CXX_LIBRARIES)
      message(STATUS "Will link against OpenMP libraries: ${OpenMP_CXX_LIBRARIES}")
    endif()
    add_library(caffe2::openmp INTERFACE IMPORTED)
    target_link_libraries(caffe2::openmp INTERFACE OpenMP::OpenMP_CXX)
    list(APPEND Caffe2_DEPENDENCY_LIBS caffe2::openmp)
    if(MSVC AND OpenMP_CXX_LIBRARIES MATCHES ".*libiomp5md\\.lib.*")
      target_compile_definitions(caffe2::openmp INTERFACE _OPENMP_NOFORCE_MANIFEST)
      target_link_options(caffe2::openmp INTERFACE "/NODEFAULTLIB:vcomp")
    endif()
  else()
    message(WARNING "Not compiling with OpenMP. Suppress this warning with -DUSE_OPENMP=OFF")
    caffe2_update_option(USE_OPENMP OFF)
  endif()
endif()



# ---[ Android specific ones
if(ANDROID)
  list(APPEND Caffe2_DEPENDENCY_LIBS log)
endif()

# ---[ Kernel asserts
# Kernel asserts are enabled by default for CUDA and disabled for ROCm.
# For ROCm, it can be enabled by setting ROCM_FORCE_ENABLE_GPU_ASSERTS
if(USE_ROCM AND ROCM_FORCE_ENABLE_GPU_ASSERTS)
  message(STATUS "Forcefully enabling kernel asserts on ROCM")
elseif(USE_ROCM AND NOT ROCM_FORCE_ENABLE_GPU_ASSERTS)
  message(STATUS "Disabling kernel asserts for ROCm")
  caffe2_update_option(TORCH_DISABLE_GPU_ASSERTS ON)
endif()

# ---[ LLVM
if(USE_LLVM)
  message(STATUS "Looking for LLVM in ${USE_LLVM}")
  find_package(LLVM PATHS ${USE_LLVM} NO_DEFAULT_PATH)

  if(LLVM_FOUND)
    message(STATUS "Found LLVM ${LLVM_PACKAGE_VERSION}")
    message(STATUS "Using LLVMConfig.cmake in: ${LLVM_DIR}")

    include_directories(${LLVM_INCLUDE_DIRS})
    add_definitions(-DTORCH_ENABLE_LLVM)
  endif(LLVM_FOUND)
endif(USE_LLVM)

# ---[ cuDNN
if(USE_CUDNN)
  set(CUDNN_FRONTEND_INCLUDE_DIR ${CMAKE_CURRENT_LIST_DIR}/../third_party/cudnn_frontend/include)
  target_include_directories(torch::cudnn INTERFACE ${CUDNN_FRONTEND_INCLUDE_DIR})
endif()

# ---[ HIP
if(USE_ROCM)
  # This prevents linking in the libtinfo from /opt/conda/lib which conflicts with ROCm libtinfo.
  # Currently only active for Ubuntu 20.04 and greater versions.
  if(UNIX AND EXISTS "/etc/os-release")
    file(STRINGS /etc/os-release OS_RELEASE)
    string(REGEX REPLACE "NAME=\"([A-Za-z]+).*" "\\1" OS_DISTRO ${OS_RELEASE})
    string(REGEX REPLACE ".*VERSION_ID=\"([0-9\.]+).*" "\\1" OS_VERSION ${OS_RELEASE})
    if(OS_DISTRO STREQUAL "Ubuntu" AND OS_VERSION VERSION_GREATER_EQUAL "20.04")
      find_library(LIBTINFO_LOC tinfo NO_CMAKE_PATH NO_CMAKE_ENVIRONMENT_PATH)
      if(LIBTINFO_LOC)
        get_filename_component(LIBTINFO_LOC_PARENT ${LIBTINFO_LOC} DIRECTORY)
        set(CMAKE_EXE_LINKER_FLAGS "${CMAKE_EXE_LINKER_FLAGS} -Wl,-rpath-link,${LIBTINFO_LOC_PARENT}")
      endif()
    endif()
  endif()

  include(${CMAKE_CURRENT_LIST_DIR}/public/LoadHIP.cmake)
  if(PYTORCH_FOUND_HIP)
    message(INFO "Compiling with HIP for AMD.")
    caffe2_update_option(USE_ROCM ON)

    if(USE_NCCL AND NOT USE_SYSTEM_NCCL)
      message(INFO "Forcing USE_SYSTEM_NCCL to ON since it's required by using RCCL")
      caffe2_update_option(USE_SYSTEM_NCCL ON)
    endif()

    list(APPEND HIP_CXX_FLAGS -fPIC)
    list(APPEND HIP_CXX_FLAGS -D__HIP_PLATFORM_HCC__=1)
    list(APPEND HIP_CXX_FLAGS -DCUDA_HAS_FP16=1)
    list(APPEND HIP_CXX_FLAGS -DUSE_ROCM)
    list(APPEND HIP_CXX_FLAGS -D__HIP_NO_HALF_OPERATORS__=1)
    list(APPEND HIP_CXX_FLAGS -D__HIP_NO_HALF_CONVERSIONS__=1)
    list(APPEND HIP_CXX_FLAGS -DTORCH_HIP_VERSION=${TORCH_HIP_VERSION})
    list(APPEND HIP_CXX_FLAGS -Wno-macro-redefined)
    list(APPEND HIP_CXX_FLAGS -Wno-inconsistent-missing-override)
    list(APPEND HIP_CXX_FLAGS -Wno-exceptions)
    list(APPEND HIP_CXX_FLAGS -Wno-shift-count-negative)
    list(APPEND HIP_CXX_FLAGS -Wno-shift-count-overflow)
    list(APPEND HIP_CXX_FLAGS -Wno-unused-command-line-argument)
    list(APPEND HIP_CXX_FLAGS -Wno-duplicate-decl-specifier)
    list(APPEND HIP_CXX_FLAGS -Wno-implicit-int-float-conversion)
    list(APPEND HIP_CXX_FLAGS -DCAFFE2_USE_MIOPEN)
    list(APPEND HIP_CXX_FLAGS -DTHRUST_DEVICE_SYSTEM=THRUST_DEVICE_SYSTEM_HIP)
    list(APPEND HIP_CXX_FLAGS -std=c++17)
    add_definitions(-DROCM_VERSION=${ROCM_VERSION_DEV_INT})
    add_definitions(-DTORCH_HIP_VERSION=${TORCH_HIP_VERSION})
    message("TORCH_HIP_VERSION=${TORCH_HIP_VERSION} is added as a compiler defines")

    if(CMAKE_BUILD_TYPE MATCHES Debug)
       list(APPEND HIP_CXX_FLAGS -g2)
       list(APPEND HIP_CXX_FLAGS -O0)
       list(APPEND HIP_HIPCC_FLAGS -fdebug-info-for-profiling)
    endif(CMAKE_BUILD_TYPE MATCHES Debug)

    set(HIP_CLANG_FLAGS ${HIP_CXX_FLAGS})
    # Ask hcc to generate device code during compilation so we can use
    # host linker to link.
    list(APPEND HIP_CLANG_FLAGS -fno-gpu-rdc)
    foreach(pytorch_rocm_arch ${PYTORCH_ROCM_ARCH})
      list(APPEND HIP_CLANG_FLAGS --amdgpu-target=${pytorch_rocm_arch})
    endforeach()

    set(Caffe2_HIP_INCLUDE
       $<INSTALL_INTERFACE:include> ${Caffe2_HIP_INCLUDE})
    # This is needed for library added by hip_add_library (same for hip_add_executable)
    hip_include_directories(${Caffe2_HIP_INCLUDE})

    set(Caffe2_PUBLIC_HIP_DEPENDENCY_LIBS
      ${PYTORCH_HIP_HCC_LIBRARIES} ${PYTORCH_MIOPEN_LIBRARIES} ${hipcub_LIBRARIES} ${ROCM_HIPRTC_LIB} ${ROCM_ROCTX_LIB})

    # Note [rocblas & rocfft cmake bug]
    # ~~~~~~~~~~~~~~~~~~~~~~~~~~~~~~~~~
    # TODO: There is a bug in rocblas's & rocfft's cmake files that exports the wrong targets name in ${rocblas_LIBRARIES}
    # If you get this wrong, you'll get a complaint like 'ld: cannot find -lrocblas-targets'
    if(ROCM_VERSION_DEV VERSION_GREATER_EQUAL "4.1.0")
      list(APPEND Caffe2_PUBLIC_HIP_DEPENDENCY_LIBS
        roc::rocblas hip::hipfft hip::hiprand roc::hipsparse)
    else()
      list(APPEND Caffe2_PUBLIC_HIP_DEPENDENCY_LIBS
        roc::rocblas roc::rocfft hip::hiprand roc::hipsparse)
    endif()
  else()
    caffe2_update_option(USE_ROCM OFF)
  endif()
endif()

# ---[ ROCm
if(USE_ROCM AND ROCM_VERSION_DEV VERSION_LESS "5.2.0")
  # We check again for USE_ROCM because it might have been set to OFF
  # in the if above
  include_directories(SYSTEM ${HIP_PATH}/include)
  include_directories(SYSTEM ${ROCBLAS_PATH}/include)
  if(ROCM_VERSION_DEV VERSION_GREATER_EQUAL "4.1.0")
    include_directories(SYSTEM ${HIPFFT_PATH}/include)
  else()
    include_directories(SYSTEM ${ROCFFT_PATH}/include)
  endif()
  include_directories(SYSTEM ${HIPSPARSE_PATH}/include)
  include_directories(SYSTEM ${HIPRAND_PATH}/include)
  include_directories(SYSTEM ${ROCRAND_PATH}/include)
  include_directories(SYSTEM ${THRUST_PATH})
endif()

# ---[ NCCL
if(USE_NCCL)
  if(NOT (USE_CUDA OR USE_ROCM))
    message(WARNING
        "Not using CUDA/ROCM, so disabling USE_NCCL. Suppress this warning with "
        "-DUSE_NCCL=OFF.")
    caffe2_update_option(USE_NCCL OFF)
  elseif(NOT CMAKE_SYSTEM_NAME STREQUAL "Linux")
    message(WARNING "NCCL is currently only supported under Linux.")
    caffe2_update_option(USE_NCCL OFF)
  elseif(USE_CUDA)
    include(${CMAKE_CURRENT_LIST_DIR}/External/nccl.cmake)
    list(APPEND Caffe2_CUDA_DEPENDENCY_LIBS __caffe2_nccl)
  elseif(USE_ROCM)
    include(${CMAKE_CURRENT_LIST_DIR}/External/rccl.cmake)
    list(APPEND Caffe2_CUDA_DEPENDENCY_LIBS __caffe2_nccl)
  endif()
endif()

# ---[ UCC
if(USE_UCC)
  if(NOT CMAKE_SYSTEM_NAME STREQUAL "Linux")
    message(WARNING "UCC is currently only supported under Linux.")
    caffe2_update_option(USE_UCC OFF)
  else()
    include(${CMAKE_CURRENT_LIST_DIR}/External/ucc.cmake)
  endif()
endif()

# ---[ CUB
if(USE_CUDA)
  find_package(CUB)
  if(CUB_FOUND)
    include_directories(SYSTEM ${CUB_INCLUDE_DIRS})
  else()
    include_directories(SYSTEM ${CMAKE_CURRENT_LIST_DIR}/../third_party/cub)
  endif()
endif()

if(USE_DISTRIBUTED AND USE_TENSORPIPE)
  if(MSVC)
    message(WARNING "Tensorpipe cannot be used on Windows.")
  else()
    if(USE_CUDA)
      set(TP_USE_CUDA ON CACHE BOOL "" FORCE)
      set(TP_ENABLE_CUDA_IPC ON CACHE BOOL "" FORCE)
    endif()
    set(TP_BUILD_LIBUV ON CACHE BOOL "" FORCE)
    set(TP_STATIC_OR_SHARED STATIC CACHE STRING "" FORCE)

    # Tensorpipe uses cuda_add_library
    torch_update_find_cuda_flags()
    add_subdirectory(${PROJECT_SOURCE_DIR}/third_party/tensorpipe)

    list(APPEND Caffe2_DEPENDENCY_LIBS tensorpipe)
    if(USE_CUDA)
      list(APPEND Caffe2_CUDA_DEPENDENCY_LIBS tensorpipe_cuda)
    elseif(USE_ROCM)
      message(WARNING "TensorPipe doesn't yet support ROCm")
      # Not yet...
      # list(APPEND Caffe2_HIP_DEPENDENCY_LIBS tensorpipe_hip)
    endif()
  endif()
endif()

if(USE_GLOO)
  if(NOT CMAKE_SIZEOF_VOID_P EQUAL 8)
    message(WARNING "Gloo can only be used on 64-bit systems.")
    caffe2_update_option(USE_GLOO OFF)
  else()
    # Don't install gloo
    set(GLOO_INSTALL OFF CACHE BOOL "" FORCE)
    set(GLOO_STATIC_OR_SHARED STATIC CACHE STRING "" FORCE)

    # Temporarily override variables to avoid building Gloo tests/benchmarks
    set(__BUILD_TEST ${BUILD_TEST})
    set(__BUILD_BENCHMARK ${BUILD_BENCHMARK})
    set(BUILD_TEST OFF)
    set(BUILD_BENCHMARK OFF)
    if(USE_ROCM)
      set(ENV{GLOO_ROCM_ARCH} "${PYTORCH_ROCM_ARCH}")
    endif()
    if(NOT USE_SYSTEM_GLOO)
      if(USE_DISTRIBUED AND USE_TENSORPIPE)
        get_target_property(_include_dirs uv_a INCLUDE_DIRECTORIES)
        set_target_properties(uv_a PROPERTIES INTERFACE_INCLUDE_DIRECTORIES "${_include_dirs}")
      endif()
      if(USE_NCCL AND NOT USE_SYSTEM_NCCL)
        # Tell Gloo build system to use bundled NCCL, see
        # https://github.com/facebookincubator/gloo/blob/950c0e23819779a9e0c70b861db4c52b31d1d1b2/cmake/Dependencies.cmake#L123
        set(NCCL_EXTERNAL ON)
      endif()
      set(GLOO_USE_CUDA_TOOLKIT ON CACHE BOOL "" FORCE)
      add_subdirectory(${CMAKE_CURRENT_LIST_DIR}/../third_party/gloo)
    else()
      add_library(gloo SHARED IMPORTED)
      find_library(GLOO_LIBRARY gloo)
      if(NOT GLOO_LIBRARY)
        message(FATAL_ERROR "Cannot find gloo")
      endif()
      message("Found gloo: ${GLOO_LIBRARY}")
      set_target_properties(gloo PROPERTIES IMPORTED_LOCATION ${GLOO_LIBRARY})
    endif()
    # Here is a little bit hacky. We have to put PROJECT_BINARY_DIR in front
    # of PROJECT_SOURCE_DIR with/without conda system. The reason is that
    # gloo generates a new config.h in the binary diretory.
    include_directories(BEFORE SYSTEM ${CMAKE_CURRENT_LIST_DIR}/../third_party/gloo)
    include_directories(BEFORE SYSTEM ${PROJECT_BINARY_DIR}/third_party/gloo)
    set(BUILD_TEST ${__BUILD_TEST})
    set(BUILD_BENCHMARK ${__BUILD_BENCHMARK})

    # Add explicit dependency since NCCL is built from third_party.
    # Without dependency, make -jN with N>1 can fail if the NCCL build
    # hasn't finished when CUDA targets are linked.
    if(NOT USE_SYSTEM_NCCL AND USE_NCCL AND NOT USE_ROCM)
      add_dependencies(gloo_cuda nccl_external)
    endif()
    # Pick the right dependency depending on USE_CUDA
    list(APPEND Caffe2_DEPENDENCY_LIBS gloo)
    if(USE_CUDA)
      list(APPEND Caffe2_CUDA_DEPENDENCY_LIBS gloo_cuda)
    elseif(USE_ROCM)
      list(APPEND Caffe2_HIP_DEPENDENCY_LIBS gloo_hip)
    endif()
    add_compile_options(-DCAFFE2_USE_GLOO)
  endif()
endif()

# ---[ profiling
if(USE_PROF)
  find_package(htrace)
  if(htrace_FOUND)
    set(USE_PROF_HTRACE ON)
  else()
    message(WARNING "htrace not found. Caffe2 will build without htrace prof")
  endif()
endif()

if(USE_SNPE AND ANDROID)
  if(SNPE_LOCATION AND SNPE_HEADERS)
    message(STATUS "Using SNPE location specified by -DSNPE_LOCATION: " ${SNPE_LOCATION})
    message(STATUS "Using SNPE headers specified by -DSNPE_HEADERS: " ${SNPE_HEADERS})
    include_directories(SYSTEM ${SNPE_HEADERS})
    add_library(snpe SHARED IMPORTED)
    set_property(TARGET snpe PROPERTY IMPORTED_LOCATION ${SNPE_LOCATION})
    list(APPEND Caffe2_DEPENDENCY_LIBS snpe)
  else()
    caffe2_update_option(USE_SNPE OFF)
  endif()
endif()

if(USE_METAL)
  if(NOT IOS)
    message(WARNING "Metal is only used in ios builds.")
    caffe2_update_option(USE_METAL OFF)
  endif()
endif()

if(USE_NNAPI AND NOT ANDROID)
  message(WARNING "NNApi is only used in android builds.")
  caffe2_update_option(USE_NNAPI OFF)
endif()

if(NOT INTERN_BUILD_MOBILE AND BUILD_CAFFE2_OPS)
  if(CAFFE2_CMAKE_BUILDING_WITH_MAIN_REPO)
    list(APPEND Caffe2_DEPENDENCY_LIBS aten_op_header_gen)
    if(USE_CUDA)
      list(APPEND Caffe2_CUDA_DEPENDENCY_LIBS aten_op_header_gen)
    endif()
    include_directories(${PROJECT_BINARY_DIR}/caffe2/contrib/aten)
  endif()
endif()

if(USE_ZSTD)
  list(APPEND Caffe2_DEPENDENCY_LIBS libzstd_static)
  include_directories(SYSTEM ${CMAKE_CURRENT_LIST_DIR}/../third_party/zstd/lib)
  add_subdirectory(${CMAKE_CURRENT_LIST_DIR}/../third_party/zstd/build/cmake)
  set_property(TARGET libzstd_static PROPERTY POSITION_INDEPENDENT_CODE ON)
endif()

# ---[ Onnx
if(CAFFE2_CMAKE_BUILDING_WITH_MAIN_REPO AND NOT INTERN_DISABLE_ONNX)
  if(EXISTS "${CAFFE2_CUSTOM_PROTOC_EXECUTABLE}")
    set(ONNX_CUSTOM_PROTOC_EXECUTABLE ${CAFFE2_CUSTOM_PROTOC_EXECUTABLE})
  endif()
  set(TEMP_BUILD_SHARED_LIBS ${BUILD_SHARED_LIBS})
  set(BUILD_SHARED_LIBS OFF)
  set(ONNX_USE_MSVC_STATIC_RUNTIME ${CAFFE2_USE_MSVC_STATIC_RUNTIME})
  set(ONNX_USE_LITE_PROTO ${CAFFE2_USE_LITE_PROTO})
  # If linking local protobuf, make sure ONNX has the same protobuf
  # patches as Caffe2 and Caffe proto. This forces some functions to
  # not be inline and instead route back to the statically-linked protobuf.
  if(CAFFE2_LINK_LOCAL_PROTOBUF)
    set(ONNX_PROTO_POST_BUILD_SCRIPT ${PROJECT_SOURCE_DIR}/cmake/ProtoBufPatch.cmake)
  endif()
  if(ONNX_ML)
    add_definitions(-DONNX_ML=1)
  endif()
  add_definitions(-DONNXIFI_ENABLE_EXT=1)
  # Add op schemas in "ai.onnx.pytorch" domain
  add_subdirectory("${CMAKE_CURRENT_LIST_DIR}/../caffe2/onnx/torch_ops")
  if(NOT USE_SYSTEM_ONNX)
    add_subdirectory(${CMAKE_CURRENT_LIST_DIR}/../third_party/onnx EXCLUDE_FROM_ALL)
    if(NOT MSVC)
      set_target_properties(onnx_proto PROPERTIES CXX_STANDARD 17)
    endif()
  endif()
  add_subdirectory(${CMAKE_CURRENT_LIST_DIR}/../third_party/foxi EXCLUDE_FROM_ALL)

  add_definitions(-DONNX_NAMESPACE=${ONNX_NAMESPACE})
  if(NOT USE_SYSTEM_ONNX)
    include_directories(${ONNX_INCLUDE_DIRS})
    # In mobile build we care about code size, and so we need drop
    # everything (e.g. checker) in onnx but the pb definition.
    if(ANDROID OR IOS)
      caffe2_interface_library(onnx_proto onnx_library)
    else()
      caffe2_interface_library(onnx onnx_library)
    endif()
    list(APPEND Caffe2_DEPENDENCY_WHOLE_LINK_LIBS onnx_library)
    # TODO: Delete this line once https://github.com/pytorch/pytorch/pull/55889 lands
    if(CMAKE_CXX_COMPILER_ID MATCHES "Clang" OR CMAKE_CXX_COMPILER_ID STREQUAL "GNU")
      target_compile_options(onnx PRIVATE -Wno-deprecated-declarations)
    endif()
  else()
    add_library(onnx SHARED IMPORTED)
    find_library(ONNX_LIBRARY onnx)
    if(NOT ONNX_LIBRARY)
      message(FATAL_ERROR "Cannot find onnx")
    endif()
    set_property(TARGET onnx PROPERTY IMPORTED_LOCATION ${ONNX_LIBRARY})
    add_library(onnx_proto SHARED IMPORTED)
    find_library(ONNX_PROTO_LIBRARY onnx_proto)
    if(NOT ONNX_PROTO_LIBRARY)
      message(FATAL_ERROR "Cannot find onnx")
    endif()
    set_property(TARGET onnx_proto PROPERTY IMPORTED_LOCATION ${ONNX_PROTO_LIBRARY})
    message("-- Found onnx: ${ONNX_LIBRARY} ${ONNX_PROTO_LIBRARY}")
    list(APPEND Caffe2_DEPENDENCY_LIBS onnx_proto onnx)
  endif()
  include_directories(${FOXI_INCLUDE_DIRS})
  list(APPEND Caffe2_DEPENDENCY_LIBS foxi_loader)
  # Recover the build shared libs option.
  set(BUILD_SHARED_LIBS ${TEMP_BUILD_SHARED_LIBS})
endif()

# --[ TensorRT integration with onnx-trt
function(add_onnx_tensorrt_subdir)
  # We pass the paths we found to onnx tensorrt.
  set(CUDNN_INCLUDE_DIR "${CUDNN_INCLUDE_PATH}")
  set(CUDNN_LIBRARY "${CUDNN_LIBRARY_PATH}")
  set(CMAKE_VERSION_ORIG "{CMAKE_VERSION}")
  # TODO: this WAR is for https://github.com/pytorch/pytorch/issues/18524
  set(CMAKE_VERSION "3.9.0")
  add_subdirectory(${CMAKE_CURRENT_LIST_DIR}/../third_party/onnx-tensorrt EXCLUDE_FROM_ALL)
  set(CMAKE_VERSION "{CMAKE_VERSION_ORIG}")
endfunction()
if(CAFFE2_CMAKE_BUILDING_WITH_MAIN_REPO)
  if(USE_TENSORRT)
    add_onnx_tensorrt_subdir()
    include_directories("${CMAKE_CURRENT_LIST_DIR}/../third_party/onnx-tensorrt")
    caffe2_interface_library(nvonnxparser_static onnx_trt_library)
    list(APPEND Caffe2_DEPENDENCY_WHOLE_LINK_LIBS onnx_trt_library)
    set(CAFFE2_USE_TRT 1)
  endif()
endif()

# --[ ATen checks
set(USE_LAPACK 0)

# we need to build all targets to be linked with PIC
if(USE_KINETO AND INTERN_BUILD_MOBILE AND USE_LITE_INTERPRETER_PROFILER)
  set(CMAKE_POSITION_INDEPENDENT_CODE TRUE)
endif()

if(NOT INTERN_BUILD_MOBILE)
  set(TORCH_CUDA_ARCH_LIST $ENV{TORCH_CUDA_ARCH_LIST})
  string(APPEND CMAKE_CUDA_FLAGS " $ENV{TORCH_NVCC_FLAGS}")
  set(CMAKE_POSITION_INDEPENDENT_CODE TRUE)

  # Top-level build config
  ############################################
  # Flags
  # When using MSVC
  # Detect CUDA architecture and get best NVCC flags
  # finding cuda must be first because other things depend on the result
  #
  # NB: We MUST NOT run this find_package if NOT USE_CUDA is set, because upstream
  # FindCUDA has a bug where it will still attempt to make use of NOTFOUND
  # compiler variables to run various probe tests.  We could try to fix
  # this, but since FindCUDA upstream is subsumed by first-class support
  # for CUDA language, it seemed not worth fixing.

  if(MSVC)
    # we want to respect the standard, and we are bored of those **** .
    add_definitions(-D_CRT_SECURE_NO_DEPRECATE=1)
    string(APPEND CMAKE_CUDA_FLAGS " -Xcompiler=/wd4819,/wd4503,/wd4190,/wd4244,/wd4251,/wd4275,/wd4522")
  endif()

  string(APPEND CMAKE_CUDA_FLAGS " -Wno-deprecated-gpu-targets --expt-extended-lambda")

  # use cub in a safe manner, see:
  # https://github.com/pytorch/pytorch/pull/55292
  if(NOT ${CUDA_VERSION} LESS 11.5)
    string(APPEND CMAKE_CUDA_FLAGS " -DCUB_WRAPPED_NAMESPACE=at_cuda_detail")
  endif()

  message(STATUS "Found CUDA with FP16 support, compiling with torch.cuda.HalfTensor")
  string(APPEND CMAKE_CUDA_FLAGS " -DCUDA_HAS_FP16=1"
                                 " -D__CUDA_NO_HALF_OPERATORS__"
                                 " -D__CUDA_NO_HALF_CONVERSIONS__"
                                 " -D__CUDA_NO_HALF2_OPERATORS__"
                                 " -D__CUDA_NO_BFLOAT16_CONVERSIONS__")

  string(APPEND CMAKE_C_FLAGS_RELEASE " -DNDEBUG")
  string(APPEND CMAKE_CXX_FLAGS_RELEASE " -DNDEBUG")
  if(NOT GENERATOR_IS_MULTI_CONFIG)
    if(${CMAKE_BUILD_TYPE} STREQUAL "Release")
      message(STATUS "Adding -DNDEBUG to compile flags")
      string(APPEND CMAKE_C_FLAGS " -DNDEBUG")
      string(APPEND CMAKE_CXX_FLAGS " -DNDEBUG")
    else()
      message(STATUS "Removing -DNDEBUG from compile flags")
      string(REGEX REPLACE "[-/]DNDEBUG" "" CMAKE_C_FLAGS "" ${CMAKE_C_FLAGS})
      string(REGEX REPLACE "[-/]DNDEBUG" "" CMAKE_CXX_FLAGS "" ${CMAKE_CXX_FLAGS})
    endif()
  endif()
  string(REGEX REPLACE "[-/]DNDEBUG" "" CMAKE_C_FLAGS_DEBUG "" ${CMAKE_C_FLAGS_DEBUG})
  string(REGEX REPLACE "[-/]DNDEBUG" "" CMAKE_CXX_FLAGS_DEBUG "" ${CMAKE_CXX_FLAGS_DEBUG})

  set(CUDA_ATTACH_VS_BUILD_RULE_TO_CUDA_FILE OFF)

  if(USE_MAGMA)
    find_package(MAGMA)
  endif()
  if((USE_CUDA OR USE_ROCM) AND MAGMA_FOUND)
    set(USE_MAGMA 1)
    message(STATUS "Compiling with MAGMA support")
    message(STATUS "MAGMA INCLUDE DIRECTORIES: ${MAGMA_INCLUDE_DIR}")
    message(STATUS "MAGMA LIBRARIES: ${MAGMA_LIBRARIES}")
    message(STATUS "MAGMA V2 check: ${MAGMA_V2}")
  elseif(USE_MAGMA)
    message(WARNING
      "Not compiling with MAGMA. Suppress this warning with "
      "-DUSE_MAGMA=OFF.")
    caffe2_update_option(USE_MAGMA OFF)
  else()
    message(STATUS "MAGMA not found. Compiling without MAGMA support")
    caffe2_update_option(USE_MAGMA OFF)
  endif()

  # ARM specific flags
  find_package(ARM)
  if(ASIMD_FOUND)
    message(STATUS "asimd/Neon found with compiler flag : -D__NEON__")
    add_compile_options(-D__NEON__)
  elseif(NEON_FOUND)
    message(STATUS "Neon found with compiler flag : -mfpu=neon -D__NEON__")
    add_compile_options(-mfpu=neon -D__NEON__)
  endif()
  if(CORTEXA8_FOUND)
    message(STATUS "Cortex-A8 Found with compiler flag : -mcpu=cortex-a8")
    add_compile_options(-mcpu=cortex-a8 -fprefetch-loop-arrays)
  endif()
  if(CORTEXA9_FOUND)
    message(STATUS "Cortex-A9 Found with compiler flag : -mcpu=cortex-a9")
    add_compile_options(-mcpu=cortex-a9)
  endif()

  if(WIN32 AND NOT CYGWIN)
    set(BLAS_INSTALL_LIBRARIES "OFF"
      CACHE BOOL "Copy the required BLAS DLLs into the TH install dirs")
  endif()

  find_package(LAPACK)
  if(LAPACK_FOUND)
    set(USE_LAPACK 1)
    list(APPEND Caffe2_PRIVATE_DEPENDENCY_LIBS ${LAPACK_LIBRARIES})
  endif()

  if(NOT USE_CUDA)
    message("disabling CUDA because NOT USE_CUDA is set")
    set(AT_CUDA_ENABLED 0)
  else()
    set(AT_CUDA_ENABLED 1)
  endif()

  if(NOT USE_ROCM)
    message("disabling ROCM because NOT USE_ROCM is set")
    message(STATUS "MIOpen not found. Compiling without MIOpen support")
    set(AT_ROCM_ENABLED 0)
  else()
    include_directories(BEFORE ${MIOPEN_INCLUDE_DIRS})
    set(AT_ROCM_ENABLED 1)
  endif()

  set(AT_MKLDNN_ENABLED 0)
  if(USE_MKLDNN)
    if(NOT CMAKE_SIZEOF_VOID_P EQUAL 8)
      message(WARNING
        "x64 operating system is required for MKLDNN. "
        "Not compiling with MKLDNN. "
        "Turn this warning off by USE_MKLDNN=OFF.")
      set(USE_MKLDNN OFF)
    endif()
  endif()
  if(USE_MKLDNN)
    include(${CMAKE_CURRENT_LIST_DIR}/public/mkldnn.cmake)
    if(MKLDNN_FOUND)
      set(AT_MKLDNN_ENABLED 1)
      include_directories(AFTER SYSTEM ${MKLDNN_INCLUDE_DIR})
      if(BUILD_CAFFE2_OPS)
        list(APPEND Caffe2_DEPENDENCY_LIBS caffe2::mkldnn)
      endif(BUILD_CAFFE2_OPS)
    else()
      message(WARNING "MKLDNN could not be found.")
      caffe2_update_option(USE_MKLDNN OFF)
    endif()
  else()
    message("disabling MKLDNN because USE_MKLDNN is not set")
  endif()

  if(UNIX AND NOT APPLE)
     include(CheckLibraryExists)
     # https://github.com/libgit2/libgit2/issues/2128#issuecomment-35649830
     CHECK_LIBRARY_EXISTS(rt clock_gettime "time.h" NEED_LIBRT)
     if(NEED_LIBRT)
       list(APPEND Caffe2_DEPENDENCY_LIBS rt)
       set(CMAKE_REQUIRED_LIBRARIES ${CMAKE_REQUIRED_LIBRARIES} rt)
     endif(NEED_LIBRT)
  endif(UNIX AND NOT APPLE)

  if(UNIX)
    set(CMAKE_EXTRA_INCLUDE_FILES "sys/mman.h")
    CHECK_FUNCTION_EXISTS(mmap HAVE_MMAP)
    if(HAVE_MMAP)
      add_definitions(-DHAVE_MMAP=1)
    endif(HAVE_MMAP)
    # done for lseek: https://www.gnu.org/software/libc/manual/html_node/File-Position-Primitive.html
    add_definitions(-D_FILE_OFFSET_BITS=64)
    CHECK_FUNCTION_EXISTS(shm_open HAVE_SHM_OPEN)
    if(HAVE_SHM_OPEN)
      add_definitions(-DHAVE_SHM_OPEN=1)
    endif(HAVE_SHM_OPEN)
    CHECK_FUNCTION_EXISTS(shm_unlink HAVE_SHM_UNLINK)
    if(HAVE_SHM_UNLINK)
      add_definitions(-DHAVE_SHM_UNLINK=1)
    endif(HAVE_SHM_UNLINK)
    CHECK_FUNCTION_EXISTS(malloc_usable_size HAVE_MALLOC_USABLE_SIZE)
    if(HAVE_MALLOC_USABLE_SIZE)
      add_definitions(-DHAVE_MALLOC_USABLE_SIZE=1)
    endif(HAVE_MALLOC_USABLE_SIZE)
  endif(UNIX)

  add_definitions(-DUSE_EXTERNAL_MZCRC)
  add_definitions(-DMINIZ_DISABLE_ZIP_READER_CRC32_CHECKS)

  # Is __thread supported?
  if(NOT MSVC)
    CHECK_C_SOURCE_COMPILES("static __thread int x = 1; int main() { return x; }" C_HAS_THREAD)
  else(NOT MSVC)
    CHECK_C_SOURCE_COMPILES("static __declspec( thread ) int x = 1; int main() { return x; }" C_HAS_THREAD)
  endif(NOT MSVC)
  if(NOT C_HAS_THREAD)
    message(STATUS "Warning: __thread is not supported, generating thread-unsafe code")
  else(NOT C_HAS_THREAD)
    add_compile_options(-DTH_HAVE_THREAD)
  endif(NOT C_HAS_THREAD)
endif()

#
# End ATen checks
#
set(TEMP_BUILD_SHARED_LIBS ${BUILD_SHARED_LIBS})
set(BUILD_SHARED_LIBS OFF CACHE BOOL "Build shared libs" FORCE)
add_subdirectory(${PROJECT_SOURCE_DIR}/third_party/fmt)

# Disable compiler feature checks for `fmt`.
#
# CMake compiles a little program to check compiler features. Some of our build
# configurations (notably the mobile build analyzer) will populate
# CMAKE_CXX_FLAGS in ways that break feature checks. Since we already know
# `fmt` is compatible with a superset of the compilers that PyTorch is, it
# shouldn't be too bad to just disable the checks.
set_target_properties(fmt-header-only PROPERTIES INTERFACE_COMPILE_FEATURES "")

list(APPEND Caffe2_DEPENDENCY_LIBS fmt::fmt-header-only)
set(BUILD_SHARED_LIBS ${TEMP_BUILD_SHARED_LIBS} CACHE BOOL "Build shared libs" FORCE)

# ---[ Kineto
# edge profiler depends on KinetoProfiler but it only does cpu
# profiling. Thus we dont need USE_CUDA/USE_ROCM
if(USE_KINETO AND INTERN_BUILD_MOBILE AND NOT (BUILD_LITE_INTERPRETER AND USE_LITE_INTERPRETER_PROFILER))
  message(STATUS "Not using libkineto in a mobile build.")
  set(USE_KINETO OFF)
endif()

if(USE_KINETO AND INTERN_BUILD_MOBILE AND USE_LITE_INTERPRETER_PROFILER AND (USE_CUDA OR USE_ROCM))
  message(FATAL_ERROR "Mobile build with profiler does not support CUDA or ROCM")
endif()

if(USE_KINETO)
  if((NOT USE_CUDA) OR MSVC)
    set(LIBKINETO_NOCUPTI ON CACHE STRING "" FORCE)
  else()
    set(LIBKINETO_NOCUPTI OFF CACHE STRING "")
    message(STATUS "Using Kineto with CUPTI support")
  endif()

  if(NOT USE_ROCM)
    set(LIBKINETO_NOROCTRACER ON CACHE STRING "" FORCE)
  else()
    set(LIBKINETO_NOROCTRACER OFF CACHE STRING "")
    message(STATUS "Using Kineto with Roctracer support")
  endif()

  set(CAFFE2_THIRD_PARTY_ROOT "${PROJECT_SOURCE_DIR}/third_party" CACHE STRING "")
  set(KINETO_SOURCE_DIR "${CAFFE2_THIRD_PARTY_ROOT}/kineto/libkineto" CACHE STRING "")
  set(KINETO_BUILD_TESTS OFF CACHE BOOL "")
  set(KINETO_LIBRARY_TYPE "static" CACHE STRING "")
<<<<<<< HEAD
  set(LIBKINETO_DYNAMIC_CUPTI "${USE_CUPTI_SO}" CACHE STRING "" FORCE)
=======

  message(STATUS "Configuring Kineto dependency:")
  message(STATUS "  KINETO_SOURCE_DIR = ${KINETO_SOURCE_DIR}")
  message(STATUS "  KINETO_BUILD_TESTS = ${KINETO_BUILD_TESTS}")
  message(STATUS "  KINETO_LIBRARY_TYPE = ${KINETO_LIBRARY_TYPE}")

  if(NOT LIBKINETO_NOCUPTI)
    set(CUDA_SOURCE_DIR "${CUDA_TOOLKIT_ROOT_DIR}" CACHE STRING "")
    message(STATUS "  CUDA_SOURCE_DIR = ${CUDA_SOURCE_DIR}")
    message(STATUS "  CUDA_INCLUDE_DIRS = ${CUDA_INCLUDE_DIRS}")

    if(NOT MSVC)
      if(USE_CUPTI_SO)
        set(CUPTI_LIB_NAME "libcupti.so")
      else()
        set(CUPTI_LIB_NAME "libcupti_static.a")
      endif()
    else()
      set(CUPTI_LIB_NAME "cupti.lib")
    endif()

    find_library(CUPTI_LIBRARY_PATH ${CUPTI_LIB_NAME} PATHS
        ${CUDA_SOURCE_DIR}
        ${CUDA_SOURCE_DIR}/extras/CUPTI/lib64
        ${CUDA_SOURCE_DIR}/lib
        ${CUDA_SOURCE_DIR}/lib64
        NO_DEFAULT_PATH)

    find_path(CUPTI_INCLUDE_DIR cupti.h PATHS
        ${CUDA_SOURCE_DIR}/extras/CUPTI/include
        ${CUDA_INCLUDE_DIRS}
        ${CUDA_SOURCE_DIR}
        ${CUDA_SOURCE_DIR}/include
        NO_DEFAULT_PATH)

    if(CUPTI_LIBRARY_PATH AND CUPTI_INCLUDE_DIR)
      message(STATUS "  CUPTI_INCLUDE_DIR = ${CUPTI_INCLUDE_DIR}")
      set(CUDA_cupti_LIBRARY ${CUPTI_LIBRARY_PATH})
      message(STATUS "  CUDA_cupti_LIBRARY = ${CUDA_cupti_LIBRARY}")
      message(STATUS "Found CUPTI")
      set(LIBKINETO_NOCUPTI OFF CACHE STRING "" FORCE)

      # I've only tested this sanity check on Linux; if someone
      # runs into this bug on another platform feel free to
      # generalize it accordingly
      if(NOT USE_CUPTI_SO AND UNIX)
        include(CheckCXXSourceRuns)
        # rt is handled by the CMAKE_REQUIRED_LIBRARIES set above
        if(NOT APPLE)
          set(CMAKE_REQUIRED_LIBRARIES ${CMAKE_REQUIRED_LIBRARIES} "dl" "pthread")
        endif()
        set(CMAKE_REQUIRED_LINK_OPTIONS "-Wl,--whole-archive,${CUPTI_LIBRARY_PATH},--no-whole-archive")
        check_cxx_source_runs("#include <stdexcept>
  int main() {
    try {
      throw std::runtime_error(\"error\");
    } catch (...) {
      return 0;
    }
    return 1;
  }" EXCEPTIONS_WORK)
        set(CMAKE_REQUIRED_LINK_OPTIONS "")
        if(NOT EXCEPTIONS_WORK)
          message(FATAL_ERROR "Detected that statically linking against CUPTI causes exceptions to stop working.  See https://github.com/pytorch/pytorch/issues/57744 for more details.  Perhaps try: USE_CUPTI_SO=1 python setup.py develop --cmake")
        endif()
      endif()

    else()
      message(STATUS "Could not find CUPTI library, using CPU-only Kineto build")
      set(LIBKINETO_NOCUPTI ON CACHE STRING "" FORCE)
    endif()
  endif()

  if(NOT LIBKINETO_NOROCTRACER)
    if(NOT ENV{ROCM_SOURCE_DIR})
      set(ENV{ROCM_SOURCE_DIR} "/opt/rocm")
    endif()
  endif()
>>>>>>> f6c7acdd

  if(NOT TARGET kineto)
    add_subdirectory("${KINETO_SOURCE_DIR}")
    set_property(TARGET kineto PROPERTY POSITION_INDEPENDENT_CODE ON)
  endif()
  list(APPEND Caffe2_DEPENDENCY_LIBS kineto)
  string(APPEND CMAKE_CXX_FLAGS " -DUSE_KINETO")
  if(LIBKINETO_NOCUPTI)
    string(APPEND CMAKE_CXX_FLAGS " -DLIBKINETO_NOCUPTI")
  endif()
<<<<<<< HEAD

  if(LIBKINETO_NOCUPTI AND LIBKINETO_NOROCTRACER)
    message(STATUS "Configured Kineto (CPU):")
=======
  if(LIBKINETO_NOROCTRACER)
    string(APPEND CMAKE_CXX_FLAGS " -DLIBKINETO_NOROCTRACER")
  endif()
  if(LIBKINETO_NOCUPTI AND LIBKINETO_NOROCTRACER)
    message(STATUS "Configured Kineto (CPU)")
>>>>>>> f6c7acdd
  else()
    message(STATUS "Configured Kineto:")
  endif()

  message(STATUS "  KINETO_SOURCE_DIR = ${KINETO_SOURCE_DIR}")
  message(STATUS "  KINETO_BUILD_TESTS = ${KINETO_BUILD_TESTS}")
  message(STATUS "  KINETO_LIBRARY_TYPE = ${KINETO_LIBRARY_TYPE}")
  if(USE_CUDA OR NOT LIBKINETO_NOCUPTI)
    message(STATUS "  LIBKINETO_NOCUPTI = ${LIBKINETO_NOCUPTI}")
    message(STATUS "  LIBKINETO_DYNAMIC_CUPTI = ${LIBKINETO_DYNAMIC_CUPTI}")
    message(STATUS "  CUDAToolkit_CUPTI_INCLUDE_DIR = ${CUDAToolkit_CUPTI_INCLUDE_DIR}")
    message(STATUS "  CUDA_cupti_LIBRARY = ${CUDA_cupti_LIBRARY}")
  endif()
  if(USE_ROCM OR NOT LIBKINETO_NOROCTRACER)
    message(STATUS "  LIBKINETO_NOROCTRACER = ${LIBKINETO_NOROCTRACER}")
  endif()
endif()

# Include google/FlatBuffers
include(${CMAKE_CURRENT_LIST_DIR}/FlatBuffers.cmake)<|MERGE_RESOLUTION|>--- conflicted
+++ resolved
@@ -1863,88 +1863,7 @@
   set(KINETO_SOURCE_DIR "${CAFFE2_THIRD_PARTY_ROOT}/kineto/libkineto" CACHE STRING "")
   set(KINETO_BUILD_TESTS OFF CACHE BOOL "")
   set(KINETO_LIBRARY_TYPE "static" CACHE STRING "")
-<<<<<<< HEAD
   set(LIBKINETO_DYNAMIC_CUPTI "${USE_CUPTI_SO}" CACHE STRING "" FORCE)
-=======
-
-  message(STATUS "Configuring Kineto dependency:")
-  message(STATUS "  KINETO_SOURCE_DIR = ${KINETO_SOURCE_DIR}")
-  message(STATUS "  KINETO_BUILD_TESTS = ${KINETO_BUILD_TESTS}")
-  message(STATUS "  KINETO_LIBRARY_TYPE = ${KINETO_LIBRARY_TYPE}")
-
-  if(NOT LIBKINETO_NOCUPTI)
-    set(CUDA_SOURCE_DIR "${CUDA_TOOLKIT_ROOT_DIR}" CACHE STRING "")
-    message(STATUS "  CUDA_SOURCE_DIR = ${CUDA_SOURCE_DIR}")
-    message(STATUS "  CUDA_INCLUDE_DIRS = ${CUDA_INCLUDE_DIRS}")
-
-    if(NOT MSVC)
-      if(USE_CUPTI_SO)
-        set(CUPTI_LIB_NAME "libcupti.so")
-      else()
-        set(CUPTI_LIB_NAME "libcupti_static.a")
-      endif()
-    else()
-      set(CUPTI_LIB_NAME "cupti.lib")
-    endif()
-
-    find_library(CUPTI_LIBRARY_PATH ${CUPTI_LIB_NAME} PATHS
-        ${CUDA_SOURCE_DIR}
-        ${CUDA_SOURCE_DIR}/extras/CUPTI/lib64
-        ${CUDA_SOURCE_DIR}/lib
-        ${CUDA_SOURCE_DIR}/lib64
-        NO_DEFAULT_PATH)
-
-    find_path(CUPTI_INCLUDE_DIR cupti.h PATHS
-        ${CUDA_SOURCE_DIR}/extras/CUPTI/include
-        ${CUDA_INCLUDE_DIRS}
-        ${CUDA_SOURCE_DIR}
-        ${CUDA_SOURCE_DIR}/include
-        NO_DEFAULT_PATH)
-
-    if(CUPTI_LIBRARY_PATH AND CUPTI_INCLUDE_DIR)
-      message(STATUS "  CUPTI_INCLUDE_DIR = ${CUPTI_INCLUDE_DIR}")
-      set(CUDA_cupti_LIBRARY ${CUPTI_LIBRARY_PATH})
-      message(STATUS "  CUDA_cupti_LIBRARY = ${CUDA_cupti_LIBRARY}")
-      message(STATUS "Found CUPTI")
-      set(LIBKINETO_NOCUPTI OFF CACHE STRING "" FORCE)
-
-      # I've only tested this sanity check on Linux; if someone
-      # runs into this bug on another platform feel free to
-      # generalize it accordingly
-      if(NOT USE_CUPTI_SO AND UNIX)
-        include(CheckCXXSourceRuns)
-        # rt is handled by the CMAKE_REQUIRED_LIBRARIES set above
-        if(NOT APPLE)
-          set(CMAKE_REQUIRED_LIBRARIES ${CMAKE_REQUIRED_LIBRARIES} "dl" "pthread")
-        endif()
-        set(CMAKE_REQUIRED_LINK_OPTIONS "-Wl,--whole-archive,${CUPTI_LIBRARY_PATH},--no-whole-archive")
-        check_cxx_source_runs("#include <stdexcept>
-  int main() {
-    try {
-      throw std::runtime_error(\"error\");
-    } catch (...) {
-      return 0;
-    }
-    return 1;
-  }" EXCEPTIONS_WORK)
-        set(CMAKE_REQUIRED_LINK_OPTIONS "")
-        if(NOT EXCEPTIONS_WORK)
-          message(FATAL_ERROR "Detected that statically linking against CUPTI causes exceptions to stop working.  See https://github.com/pytorch/pytorch/issues/57744 for more details.  Perhaps try: USE_CUPTI_SO=1 python setup.py develop --cmake")
-        endif()
-      endif()
-
-    else()
-      message(STATUS "Could not find CUPTI library, using CPU-only Kineto build")
-      set(LIBKINETO_NOCUPTI ON CACHE STRING "" FORCE)
-    endif()
-  endif()
-
-  if(NOT LIBKINETO_NOROCTRACER)
-    if(NOT ENV{ROCM_SOURCE_DIR})
-      set(ENV{ROCM_SOURCE_DIR} "/opt/rocm")
-    endif()
-  endif()
->>>>>>> f6c7acdd
 
   if(NOT TARGET kineto)
     add_subdirectory("${KINETO_SOURCE_DIR}")
@@ -1955,17 +1874,12 @@
   if(LIBKINETO_NOCUPTI)
     string(APPEND CMAKE_CXX_FLAGS " -DLIBKINETO_NOCUPTI")
   endif()
-<<<<<<< HEAD
+  if(LIBKINETO_NOROCTRACER)
+    string(APPEND CMAKE_CXX_FLAGS " -DLIBKINETO_NOROCTRACER")
+  endif()
 
   if(LIBKINETO_NOCUPTI AND LIBKINETO_NOROCTRACER)
     message(STATUS "Configured Kineto (CPU):")
-=======
-  if(LIBKINETO_NOROCTRACER)
-    string(APPEND CMAKE_CXX_FLAGS " -DLIBKINETO_NOROCTRACER")
-  endif()
-  if(LIBKINETO_NOCUPTI AND LIBKINETO_NOROCTRACER)
-    message(STATUS "Configured Kineto (CPU)")
->>>>>>> f6c7acdd
   else()
     message(STATUS "Configured Kineto:")
   endif()
