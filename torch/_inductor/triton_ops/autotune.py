import builtins
import copy
import functools
import hashlib
import inspect
import json
import logging
import operator
import os
import os.path
import re
import threading
from typing import List

import torch
from torch._dynamo.utils import dynamo_timed

from .. import config
from ..codecache import cache_dir
from ..ir import ReductionHint, TileHint
from ..utils import (
    ceildiv,
    conditional_product,
    create_bandwidth_info_str,
    do_bench,
    get_num_bytes,
    has_triton,
    next_power_of_2,
)
from .conv_perf_model import (
    early_config_prune as conv_early_config_prune,
    estimate_conv_time,
)

log = logging.getLogger(__name__)

if has_triton():
    import triton
    from triton import Config
    from triton.runtime.jit import get_cuda_stream, KernelInterface
else:
    Config = object
    get_cuda_stream = None
    KernelInterface = object
    triton = None


class CachingAutotuner(KernelInterface):
    """
    Simplified version of Triton autotuner that has no invalidation
    key and caches the best config to disk to improve cold start times.
    Unlike the main triton Autotuner, this version can precompile all
    configs, and does not rely on the Triton JIT.
    """

    def __init__(self, fn, meta, configs, save_cache_hook, mutated_arg_names):
        super().__init__()
        self.fn = fn
        self.meta = meta
        self.save_cache_hook = save_cache_hook
        self.mutated_arg_names = mutated_arg_names
        self.configs = configs
        self.launchers = []
        self.lock = threading.Lock()
        if os.getenv("TRITON_CACHE_DIR") is None:
            os.environ["TRITON_CACHE_DIR"] = os.path.join(
                cache_dir(),
                "triton",
                str(self.meta.get("device", 0)),
            )

    def precompile(self, warm_cache_only_with_cc=None):
        with self.lock:
            if self.launchers:
                return
            self.launchers = [
                self._precompile_config(c, warm_cache_only_with_cc)
                for c in self.configs
            ]
            self.configs = None

    def _precompile_config(self, cfg: Config, warm_cache_only_with_cc: int):
        """Ahead of time compile a given autotuner config."""
        compile_meta = copy.deepcopy(self.meta)
        for k, v in cfg.kwargs.items():
            compile_meta["constants"][self.fn.arg_names.index(k)] = v
        compile_meta["num_warps"] = cfg.num_warps
        compile_meta["num_stages"] = cfg.num_stages
        if warm_cache_only_with_cc:
            triton.compile(
                self.fn,
                warm_cache_only=True,
                cc=warm_cache_only_with_cc,
                **compile_meta,
            )
            return

        # load binary to the correct device
        with torch.cuda.device(compile_meta["device"]):
            # need to initialize context
            torch.cuda.synchronize(torch.cuda.current_device())
            binary = triton.compile(
                self.fn,
                **compile_meta,
            )

        call_args = [
            arg
            for i, arg in enumerate(self.fn.arg_names)
            if i not in self.fn.constexprs
        ]
        def_args = list(self.fn.arg_names)
        while def_args and def_args[-1] in cfg.kwargs:
            def_args.pop()

        scope = {
            "grid_meta": cfg.kwargs,
            "bin": binary,
            "torch": torch,
            "set_device": torch.cuda.set_device,
            "current_device": torch.cuda.current_device,
        }
        exec(
            f"""
            def launcher({', '.join(def_args)}, grid, stream):
                if callable(grid):
                    grid_0, grid_1, grid_2 = grid(grid_meta)
                else:
                    grid_0, grid_1, grid_2 = grid
                bin.c_wrapper(grid_0, grid_1, grid_2, bin.num_warps, bin.shared,
                            stream, bin.cu_function, None, None, None,
                            {', '.join(call_args)})
            """.lstrip(),
            scope,
        )

        launcher = scope["launcher"]
        launcher.config = cfg

        binary._init_handles()
        launcher.n_regs = getattr(binary, "n_regs", None)
        launcher.n_spills = getattr(binary, "n_spills", None)
        launcher.shared = getattr(binary, "shared", None)
        return launcher

    def bench(self, launcher, *args, grid):
        """Measure the performance of a given launcher"""
        stream = get_cuda_stream(torch.cuda.current_device())

        def kernel_call():
            if launcher.config.pre_hook is not None:
                launcher.config.pre_hook(
                    {**zip(self.arg_names, args), **launcher.config.kwargs}
                )
            launcher(
                *args,
                grid=grid,
                stream=stream,
            )

        return do_bench(kernel_call, rep=40, fast_flush=True)

    @dynamo_timed
    def benchmark_all_configs(self, *args, **kwargs):
        from ..compile_fx import clone_preserve_strides

        # clone inplace buffers to avoid autotune contaminating them if
        # the kernel does in-place stores. avoid cloning other buffers because
        # it leads to increase memory use
        cloned_args = []
        for i, arg in enumerate(args):
            if self.fn.arg_names[i] in self.mutated_arg_names:
                assert isinstance(arg, torch.Tensor)
                cloned_args.append(clone_preserve_strides(arg))
            else:
                cloned_args.append(arg)

        timings = {
            launcher: self.bench(launcher, *cloned_args, **kwargs)[0]
            for launcher in self.launchers
        }
        return timings

    def autotune_to_one_config(self, *args, **kwargs):
        """Do the actual autotuning"""
        timings = self.benchmark_all_configs(*args, **kwargs)
        self.launchers = [builtins.min(timings, key=timings.get)]
        if self.save_cache_hook:
            self.save_cache_hook(self.launchers[0].config)

    def run(self, *args, grid, stream):
        if len(self.launchers) != 1:
            if len(self.launchers) == 0:
                self.precompile()
            if len(self.launchers) > 1:
                self.autotune_to_one_config(*args, grid=grid)

        (launcher,) = self.launchers
        if launcher.config.pre_hook is not None:
            launcher.config.pre_hook(
                {**zip(self.arg_names, args), **launcher.config.kwargs}
            )
        return launcher(
            *args,
            grid=grid,
            stream=stream,
        )


def _find_names(obj):
    import gc
    import inspect

    frame = inspect.currentframe()
    for frame in iter(lambda: frame.f_back, None):
        frame.f_locals
    obj_names = []
    for referrer in gc.get_referrers(obj):
        if isinstance(referrer, dict):
            for k, v in referrer.items():
                if v is obj:
                    obj_names.append(k)
    return obj_names


collected_calls = []


def start_graph():
    collected_calls.clear()


def end_graph():
    if len(collected_calls) == 0:
        return
    overall_time = sum(call[1] for call in collected_calls)
    overall_gb = sum(call[2] for call in collected_calls)
    cur_file = inspect.stack()[1].filename
    print(f"SUMMARY ({cur_file})")
    print(
        f"{overall_time:.2f}ms   \t {overall_gb:.2f} GB\t {overall_gb/(overall_time/1e3):.2f}GB/s"
    )
    print()


class DebugAutotuner(CachingAutotuner):
    def __init__(self, *args, regex_filter="", **kwargs):
        self.regex_filter = regex_filter
        super().__init__(*args, **kwargs)

    def run(self, *args, grid, stream):
        possible_names = _find_names(self)
        kernel_name = f"{max(possible_names, key=lambda x: len(x))}"
        if not re.match(self.regex_filter, kernel_name):
            return
        super().run(*args, grid=grid, stream=stream)
        (launcher,) = self.launchers

        ms = self.bench(launcher, *args, grid=grid)[0]
        num_gb = get_num_bytes(*args) / 1e9
        gb_per_s = num_gb / (ms / 1e3)

        collected_calls.append((ms, num_gb, gb_per_s, kernel_name)),
<<<<<<< HEAD
        import colorama

        info_str = (
            f"{ms:.3f}ms    \t{num_gb:.3f} GB \t {gb_per_s:.2f}GB/s \t {kernel_name}"
        )
        if ms > 0.012 and gb_per_s < 650:
            print(colorama.Fore.RED + info_str + colorama.Fore.RESET)
        else:
            print(info_str)
=======
        print(
            create_bandwidth_info_str(ms, num_gb, gb_per_s, suffix=f" \t {kernel_name}")
        )
>>>>>>> 0bf2ed2e


def hash_configs(configs: List[Config]):
    """
    Hash used to check for changes in configurations
    """
    hasher = hashlib.sha256()
    for cfg in configs:
        hasher.update(
            f"{sorted(cfg.kwargs.items())} {cfg.num_warps} {cfg.num_stages}\n".encode(
                "utf-8"
            )
        )
    return hasher.hexdigest()


def load_cached_autotuning(
    cache_filename: str, configs_hash: str, configs: List[Config]
):
    """
    Read a cached autotuning result from disk
    """
    if not os.path.exists(cache_filename):
        return None

    with open(cache_filename, "r") as fd:
        best_config = json.loads(fd.read())
    if best_config.get("configs_hash") != configs_hash:
        return None

    matching_configs = [
        cfg
        for cfg in configs
        if all(val == best_config.get(key) for key, val in cfg.kwargs.items())
    ]
    if len(matching_configs) != 1:
        return None

    return matching_configs[0]


def cached_autotune(
    configs: List[Config],
    meta,
    filename=None,
):
    """
    A copy of triton.autotune that calls our subclass.  Our subclass
    has additional debugging, error handling, and on-disk caching.
    """
    configs = unique_configs(configs)
    assert len(configs) == 1 or filename

    # The autotune cache will simply replace the list of candidate configs with
    # the best config cached. We don't want that when we benchmark triton kernels.
    # We need the perf for each of the candidate config instead.
    cache_autotune_result = not config.benchmark_kernel

    # on disk caching logic
    if cache_autotune_result and filename is not None and len(configs) > 1:
        cache_filename = os.path.splitext(filename)[0] + ".best_config"
        configs_hash = hash_configs(configs)
        best_config = load_cached_autotuning(cache_filename, configs_hash, configs)
        if best_config:
            configs = [best_config]

        def save_cache_hook(cfg):
            with open(cache_filename, "w") as fd:
                fd.write(json.dumps({**cfg.kwargs, "configs_hash": configs_hash}))

    else:
        save_cache_hook = None

    mutated_arg_names = meta.pop("mutated_arg_names", ())

    def decorator(fn):
        if config.profile_bandwidth:
            return DebugAutotuner(
                fn,
                meta=meta,
                regex_filter=config.profile_bandwidth_regex,
                configs=configs,
                save_cache_hook=save_cache_hook,
                mutated_arg_names=mutated_arg_names,
            )
        return CachingAutotuner(
            fn,
            meta=meta,
            configs=configs,
            save_cache_hook=save_cache_hook,
            mutated_arg_names=mutated_arg_names,
        )

    return decorator


def unique_configs(configs: List[Config]):
    """Remove duplicate configurations"""
    seen = set()
    pruned_configs = []
    for cfg in configs:
        key = tuple(cfg.kwargs.items())
        if key not in seen:
            seen.add(key)
            pruned_configs.append(cfg)
    return pruned_configs


def check_config(cfg, *, xnumel=None, ynumel=None, znumel=None):
    for numel, label in zip((xnumel, ynumel, znumel), "XYZ"):
        if numel is None:
            continue
        block = cfg[f"{label}BLOCK"]
        if numel == 1:
            assert block == 1, (
                f"TritonKernel.indexing assumes numel == 1 => BLOCK == 1"
                f" but {label.lower()}numel=={numel} and {label}BLOCK={block} (cfg={cfg})."
            )
        max_block = config.triton.max_block[label]
        max_block_str = f'config.triton.max_block["{label}"]'
        assert max_block % block == 0, (
            f"TritonKernel.indexing assumes {label}BLOCK divides {max_block_str}"
            f" but {label}BLOCK={block} and {max_block_str}={max_block} (cfg={cfg})."
        )


def triton_config(size_hints, x, y=None, z=None, num_stages=1) -> Config:
    """
    Construct a pointwise triton config with some adjustment heuristics
    based on size_hints. Size_hints is a tuple of numels in each tile
    dimension and will be rounded up to the nearest power of 2.
    """
    # Ideally we want to read this from some device config
    maxGridSize = [2147483647, 65535, 65535]

    target = conditional_product(x, y, z)
    if conditional_product(*size_hints) < target:
        target //= 8

    # shrink sizes to size hints
    x = min(x, size_hints[0])
    if y:
        y = min(y, size_hints[1])
    if z:
        z = min(z, size_hints[2])

    # if we are below original block size, scale up where we can;
    # or if the calculated grid size is larger than the limit, we bump up the corresponding dimension
    while x < size_hints[0] and (
        x * maxGridSize[0] < size_hints[0] or conditional_product(x, y, z) < target
    ):
        x *= 2
    while (
        y
        and y < size_hints[1]
        and (
            y * maxGridSize[1] < size_hints[1] or conditional_product(x, y, z) < target
        )
    ):
        y *= 2
    while (
        z
        and z < size_hints[2]
        and (
            z * maxGridSize[2] < size_hints[2] or conditional_product(x, y, z) < target
        )
    ):
        z *= 2

    cfg = {"XBLOCK": x}
    if y:
        cfg["YBLOCK"] = y
    if z:
        cfg["ZBLOCK"] = z
    num_warps = next_power_of_2(min(max(conditional_product(x, y, z) // 256, 1), 8))
    xnumel = size_hints[0]
    ynumel = size_hints[1] if y else None
    znumel = size_hints[2] if z else None
    check_config(cfg, xnumel=xnumel, ynumel=ynumel, znumel=znumel)
    return Config(cfg, num_warps=num_warps, num_stages=num_stages)


def triton_config_reduction(size_hints, x, r, num_stages=2) -> Config:
    """
    Construct a reduction triton config with some adjustment heuristics
    based on size_hints. Size_hints is a tuple of numels in each tile
    dimension and will be rounded up to the nearest power of 2.
    """

    target = conditional_product(x, r)
    if conditional_product(*size_hints) < target:
        target //= 8

    # shrink sizes to size hints
    x = min(x, size_hints[0])
    r = min(r, size_hints[1])

    # if we are below original block size, scale up where we can
    while x < size_hints[0] and conditional_product(x, r) < target:
        x *= 2
    while r < size_hints[1] and conditional_product(x, r) < target:
        r *= 2

    cfg = {"XBLOCK": x, "RBLOCK": r}
    num_warps = next_power_of_2(min(max(conditional_product(x, r) // 128, 2), 8))
    check_config(cfg, xnumel=size_hints[0])
    return Config(cfg, num_warps=num_warps, num_stages=num_stages)


def triton_config_tiled_reduction(size_hints, x, y, r, num_stages=2):
    """
    Construct a tile reduction triton config with some adjustment
    heuristics based on size_hints. Size_hints is a tuple of numels in
    each tile dimension and will be rounded up to the nearest power of 2.
    """

    target = conditional_product(x, y, r)
    if conditional_product(*size_hints) < target:
        target //= 8

    # shrink sizes to size hints
    x = min(x, size_hints[0])
    y = min(y, size_hints[1])
    r = min(r, size_hints[2])

    # if we are below original block size, scale up where we can
    while x < size_hints[0] and conditional_product(x, y, r) < target:
        x *= 2
    while r < size_hints[2] and conditional_product(x, y, r) < target:
        r *= 2
    while y < size_hints[1] and conditional_product(x, y, r) < target:
        y *= 2

    cfg = {"XBLOCK": x, "YBLOCK": y, "RBLOCK": r}
    num_warps = next_power_of_2(min(max(conditional_product(x, y, r) // 256, 1), 8))
    check_config(cfg, xnumel=size_hints[0], ynumel=size_hints[1])
    return Config(cfg, num_warps=num_warps, num_stages=num_stages)


def pointwise(size_hints, meta, tile_hint=None, filename=None):
    """
    Construct @triton.heuristics() based on size_hints.
    """
    numel = functools.reduce(operator.mul, size_hints)
    bs = max(256, min(numel // 128, 1024))

    if len(size_hints) == 1:
        return cached_autotune([triton_config(size_hints, bs)], meta=meta)
    if len(size_hints) == 2:
        if (
            not config.triton.autotune_pointwise or tile_hint == TileHint.SQUARE
        ) and not config.max_autotune:
            return cached_autotune([triton_config(size_hints, 32, 32)], meta=meta)
        return cached_autotune(
            [
                triton_config(size_hints, 32, 32),
                triton_config(size_hints, 64, 64),  # ~8% better for fp16
                triton_config(size_hints, 256, 16),
                triton_config(size_hints, 16, 256),
                triton_config(size_hints, bs, 1),
                triton_config(size_hints, 1, bs),
            ],
            meta=meta,
            filename=filename,
        )
    if len(size_hints) == 3:
        if not config.triton.autotune_pointwise:
            return cached_autotune([triton_config(size_hints, 16, 16, 16)], meta=meta)
        return cached_autotune(
            [
                triton_config(size_hints, 16, 16, 16),
                triton_config(size_hints, 64, 8, 8),
                triton_config(size_hints, 8, 64, 8),
                triton_config(size_hints, 8, 8, 64),
                triton_config(size_hints, bs, 1, 1),
                triton_config(size_hints, 1, bs, 1),
                triton_config(size_hints, 1, 1, bs),
            ],
            meta=meta,
            filename=filename,
        )
    raise NotImplementedError(f"size_hints: {size_hints}")


def reduction(size_hints, reduction_hint=False, meta=None, filename=None):
    """args to @triton.heuristics()"""
    assert meta is not None
    rnumel = size_hints[-1]
    if len(size_hints) == 2:
        contiguous_config = triton_config_reduction(
            size_hints, 1, (rnumel if 256 <= rnumel < 2048 else 2048), num_stages=1
        )
        outer_config = triton_config_reduction(size_hints, 128, 8)
        tiny_config = triton_config_reduction(
            size_hints, 2 * (256 // rnumel) if rnumel <= 256 else 1, min(rnumel, 2048)
        )
        if config.max_autotune:
            pass  # skip all these cases
        elif reduction_hint == ReductionHint.INNER:
            return cached_autotune([contiguous_config], meta=meta)
        elif reduction_hint == ReductionHint.OUTER:
            return cached_autotune([outer_config], meta=meta)
        elif reduction_hint == ReductionHint.OUTER_TINY:
            return cached_autotune([tiny_config], meta=meta)
        if not config.triton.autotune_pointwise:
            return cached_autotune(
                [triton_config_reduction(size_hints, 32, 128)], meta=meta
            )
        return cached_autotune(
            [
                contiguous_config,
                outer_config,
                tiny_config,
                triton_config_reduction(size_hints, 64, 64),
                triton_config_reduction(size_hints, 8, 512),
            ],
            meta=meta,
            filename=filename,
        )
    raise NotImplementedError(f"size_hints: {size_hints}")


def persistent_reduction(size_hints, reduction_hint=False, meta=None, filename=None):
    xnumel, rnumel = size_hints

    configs = [
        triton_config_reduction(size_hints, xblock, rnumel)
        for xblock in (1, 8, 32, 128)
        if rnumel * xblock <= 4096 and xblock <= xnumel
    ]

    # TODO(jansel): we should be able to improve these heuristics
    if reduction_hint == ReductionHint.INNER and rnumel >= 256:
        configs = configs[:1]
    elif reduction_hint == ReductionHint.OUTER:
        configs = configs[-1:]
    elif reduction_hint == ReductionHint.OUTER_TINY:
        configs = [
            triton_config_reduction(
                size_hints, 2 * (256 // rnumel) if rnumel <= 256 else 1, rnumel
            )
        ]

    return cached_autotune(
        configs,
        meta=meta,
        filename=filename,
    )


def template(num_stages, num_warps, meta, filename=None):
    """
    Compile a triton template
    """
    return cached_autotune(
        [triton.Config({}, num_stages=num_stages, num_warps=num_warps)], meta=meta
    )


def conv_heuristics():
    configs = [
        triton.Config(
            {"BLOCK_M": 128, "BLOCK_N": 128, "BLOCK_K": 32}, num_stages=2, num_warps=8
        ),
        triton.Config(
            {"BLOCK_M": 256, "BLOCK_N": 64, "BLOCK_K": 32}, num_stages=2, num_warps=8
        ),
        triton.Config(
            {"BLOCK_M": 256, "BLOCK_N": 32, "BLOCK_K": 32}, num_stages=4, num_warps=4
        ),
        triton.Config(
            {"BLOCK_M": 256, "BLOCK_N": 32, "BLOCK_K": 64}, num_stages=4, num_warps=4
        ),
        triton.Config(
            {"BLOCK_M": 256, "BLOCK_N": 16, "BLOCK_K": 32}, num_stages=4, num_warps=2
        ),
        triton.Config(
            {"BLOCK_M": 64, "BLOCK_N": 128, "BLOCK_K": 32}, num_stages=4, num_warps=8
        ),
        triton.Config(
            {"BLOCK_M": 128, "BLOCK_N": 64, "BLOCK_K": 32}, num_stages=4, num_warps=4
        ),
        triton.Config(
            {"BLOCK_M": 64, "BLOCK_N": 64, "BLOCK_K": 32}, num_stages=4, num_warps=4
        ),
        triton.Config(
            {"BLOCK_M": 128, "BLOCK_N": 16, "BLOCK_K": 32}, num_stages=4, num_warps=4
        ),
        triton.Config(
            {"BLOCK_M": 128, "BLOCK_N": 128, "BLOCK_K": 128}, num_stages=3, num_warps=8
        ),
        triton.Config(
            {"BLOCK_M": 256, "BLOCK_N": 64, "BLOCK_K": 128}, num_stages=3, num_warps=8
        ),
        triton.Config(
            {"BLOCK_M": 256, "BLOCK_N": 32, "BLOCK_K": 128}, num_stages=4, num_warps=4
        ),
        triton.Config(
            {"BLOCK_M": 64, "BLOCK_N": 128, "BLOCK_K": 128}, num_stages=4, num_warps=4
        ),
        triton.Config(
            {"BLOCK_M": 128, "BLOCK_N": 64, "BLOCK_K": 128}, num_stages=4, num_warps=4
        ),
        triton.Config(
            {"BLOCK_M": 128, "BLOCK_N": 32, "BLOCK_K": 64}, num_stages=4, num_warps=2
        ),
        triton.Config(
            {"BLOCK_M": 64, "BLOCK_N": 64, "BLOCK_K": 64}, num_stages=4, num_warps=2
        ),
        # triton.Config(
        #     {"BLOCK_M": 128, "BLOCK_N": 16, "BLOCK_K": 64}, num_stages=4, num_warps=2
        # ),
    ]
    key = [
        "BATCH",
        "IN_C",
        "IN_H",
        "IN_W",
        "KERNEL_N",
        "KERNEL_H",
        "KERNEL_W",
        "OUT_H",
        "OUT_W",
        # parameters of conv
        "stride_h",
        "stride_w",
        "padding_h",
        "padding_w",
        "dilation_h",
        "dilation_w",
        "output_padding_h",
        "output_padding_w",
        "groups",
    ]
    prune_configs_by = {
        "early_config_prune": conv_early_config_prune,
        "perf_model": estimate_conv_time,
        "top_k": 10,
    }
    return triton.autotune(configs, key, prune_configs_by=prune_configs_by)


def grid(xnumel, ynumel=None, znumel=None):
    """Helper function to compute triton grids"""

    def get_grid_dim(numel, block):
        if numel is None:
            return 1
        return ceildiv(numel, block)

    def grid_fn(meta):
        return (
            get_grid_dim(xnumel, meta.get("XBLOCK", None)),
            get_grid_dim(ynumel, meta.get("YBLOCK", None)),
            get_grid_dim(znumel, meta.get("ZBLOCK", None)),
        )

    return grid_fn<|MERGE_RESOLUTION|>--- conflicted
+++ resolved
@@ -261,21 +261,9 @@
         gb_per_s = num_gb / (ms / 1e3)
 
         collected_calls.append((ms, num_gb, gb_per_s, kernel_name)),
-<<<<<<< HEAD
-        import colorama
-
-        info_str = (
-            f"{ms:.3f}ms    \t{num_gb:.3f} GB \t {gb_per_s:.2f}GB/s \t {kernel_name}"
-        )
-        if ms > 0.012 and gb_per_s < 650:
-            print(colorama.Fore.RED + info_str + colorama.Fore.RESET)
-        else:
-            print(info_str)
-=======
         print(
             create_bandwidth_info_str(ms, num_gb, gb_per_s, suffix=f" \t {kernel_name}")
         )
->>>>>>> 0bf2ed2e
 
 
 def hash_configs(configs: List[Config]):
