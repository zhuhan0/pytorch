--- conflicted
+++ resolved
@@ -232,11 +232,7 @@
     check_inputs = [
         i
         for i in range(len(inputs))
-<<<<<<< HEAD
-        if isinstance(i, torch.Tensor)
-=======
         if isinstance(inputs[i], torch.Tensor)
->>>>>>> 6b6ac281
         and (
             i not in static_input_idxs
             or not is_aligned(inputs[i].storage_offset(), inputs[i].dtype)
