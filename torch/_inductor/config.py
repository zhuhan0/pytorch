--- conflicted
+++ resolved
@@ -146,13 +146,8 @@
     tiling_prevents_reduction_fusion = True
     # should we give different names to kernels
     ordered_kernel_names = False
-<<<<<<< HEAD
-    # should we use natural codegen for where, needs newer triton version
-    simple_where = True
-=======
     # should we put op names in kernel names
     descriptive_kernel_names = True
->>>>>>> f45fe7de
 
 
 # create a directory containing lots of debug information
