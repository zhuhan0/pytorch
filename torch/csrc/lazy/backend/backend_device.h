--- conflicted
+++ resolved
@@ -71,22 +71,14 @@
 TORCH_API BackendDevice atenDeviceToBackendDevice(const c10::Device& device);
 TORCH_API c10::Device backendDeviceToAtenDevice(const BackendDevice& device);
 
-<<<<<<< HEAD
-// Tries to extract the backend device out of the lazy tensor. Returns nullopt if the
-// input is not a lazy tensor.
-TORCH_API c10::optional<BackendDevice> GetBackendDevice(at::ITensorListRef tensors);
-TORCH_API c10::optional<BackendDevice> GetBackendDevice(at::TensorList tensors);
-TORCH_API c10::optional<BackendDevice> GetBackendDevice(const at::Tensor& tensor);
-=======
 // Tries to extract the backend device out of the lazy tensor. Returns nullopt
 // if the input is not a lazy tensor.
 TORCH_API c10::optional<BackendDevice> GetBackendDevice(
-    const at::TensorList tensors);
+    at::ITensorListRef tensors);
 TORCH_API c10::optional<BackendDevice> GetBackendDevice(
     const at::Tensor& tensor);
 TORCH_API c10::optional<BackendDevice> GetBackendDevice(
     const c10::optional<c10::Device> device);
->>>>>>> a1eeab63
 
 // For variadic template.
 TORCH_API c10::optional<BackendDevice> GetBackendDevice();
