from __future__ import annotations

import contextlib
import functools
import inspect
import logging
import os
import sys
import textwrap
import threading
import traceback
import types
import warnings
from enum import Enum
from typing import Any, Callable, Dict, List, Optional, Set, Tuple, TYPE_CHECKING, Union
from unittest.mock import patch

import torch
import torch.fx
import torch.utils._pytree as pytree
from torch import _guards
from torch.fx.experimental.proxy_tensor import make_fx
from torch.fx.graph import _PyTreeCodeGen, _PyTreeInfo
from torch.nn.parallel.distributed import DistributedDataParallel
from .backends.registry import CompilerFn, lookup_backend

from .hooks import Hooks

if TYPE_CHECKING:
    from torch._C._dynamo.eval_frame import (  # noqa: F401
        reset_code,
        set_eval_frame,
        set_guard_error_hook,
        set_guard_fail_hook,
        skip_code,
        unsupported,
    )
else:
    for name in dir(torch._C._dynamo.eval_frame):
        if name.startswith("__"):
            continue
        globals()[name] = getattr(torch._C._dynamo.eval_frame, name)

from . import config, convert_frame, skipfiles, utils
from .exc import ResetRequired
from .mutation_guard import install_generation_tagging_init
from .types import DynamoCallback
from .utils import compile_times

log = logging.getLogger(__name__)

from torch.fx.experimental import proxy_tensor

always_optimize_code_objects = utils.ExactWeakKeyDictionary()
null_context = contextlib.nullcontext


# See https://github.com/python/typing/pull/240
class Unset(Enum):
    token = 0


unset = Unset.token

compile_lock = threading.RLock()
most_recent_backend: Optional[CompilerFn] = None


class OptimizedModule(torch.nn.Module):
    """
    Wraps the original nn.Module object and later patches its
    forward method to optimized self.forward method.
    """

    def __init__(self, mod, dynamo_ctx):
        super().__init__()
        # Installs the params/buffer
        self._orig_mod = mod
        self.dynamo_ctx = dynamo_ctx

    def __getattr__(self, name):
        if name == "_orig_mod":
            return self._modules["_orig_mod"]
        return getattr(self._orig_mod, name)

    def __setattr__(self, name, value):
        if name == "forward":
            log.warning(
                "Modifying OptimizedModule.forward may not do what you expect. "
                "Most usage of OptimizedModule routes through __call__, which will never call OptimizedModule.forward. "
                "Instead, OptimizedModule.__call__ will invoke a compiled version of the wrapped module's __call__. "
                "OptimizedModule.forward is provided only as an escape hatch for invoking the compiled wrapped module "
                "forward method without __call__ (and thus bypassing module hooks). "
                "To alter the behavior of the wrapped module, modify its forward before compilation. "
            )
        super().__setattr__(name, value)

    def __call__(self, *args, **kwargs):
        return self.dynamo_ctx(self._orig_mod.__call__)(*args, **kwargs)

    def forward(self, *args, **kwargs):
        log.warning(
            "Calling OptimizedModule.forward will compile/execute wrapped model forward without running module hooks. "
            "Usually, you should invoke OptimizedModule.__call__ instead, which follows pytorch module behavior."
        )
        return self.dynamo_ctx(self._orig_mod.forward)(*args, **kwargs)


def remove_from_cache(f):
    """
    Make sure f.__code__ is not cached to force a recompile
    """
    if isinstance(f, types.CodeType):
        reset_code(f)
    elif hasattr(f, "__code__"):
        reset_code(f.__code__)
    elif hasattr(getattr(f, "forward", None), "__code__"):
        reset_code(f.forward.__code__)
    else:
        from . import reset

        reset()
        log.warning("could not determine __code__ for %s", f)


def nothing():
    pass


def innermost_fn(fn):
    """
    In case of nesting of _TorchDynamoContext calls, find the innermost
    function. TorchDynamo caches on fn.__code__ object, so its necessary to find
    the innermost function to pass on the optimize, run, disable etc.
    """
    unaltered_fn = fn
    while hasattr(unaltered_fn, "_torchdynamo_orig_callable"):
        unaltered_fn = unaltered_fn._torchdynamo_orig_callable
        assert callable(unaltered_fn)
    return unaltered_fn


@contextlib.contextmanager
def enable_dynamic(enable: bool = True, export: bool = False):
    if not enable:
        yield
        return
    with config.patch(dynamic_shapes=True):
        yield


class _TorchDynamoContext:
    def __init__(
        self,
        callback: DynamoCallback,
        on_enter=nothing,
        backend_ctx_ctor=null_context,
        patch_fn=nothing,
        first_ctx=False,
        *,
        export=False,
        dynamic=False,
    ):
        super().__init__()
        assert callable(callback) or callback is False or callback is None
        self.callback: DynamoCallback = callback
        self.prior: Union[Unset, DynamoCallback] = unset
        self.on_enter = on_enter
        self.extra_ctx_ctor = backend_ctx_ctor
        self.first_ctx = first_ctx
        self.export = export
        self.dynamic = dynamic
        patch_fn()

    def __enter__(self):
        if config.raise_on_ctx_manager_usage:
            raise RuntimeError(
                "torch._dynamo.optimize(...) is used with a context manager. "
                "Please refer to https://github.com/pytorch/torchdynamo#usage-example "
                "to use torch._dynamo.optimize(...) as an annotation/decorator. "
            )
        self.on_enter()
        self.prior = set_eval_frame(self.callback)
        self.backend_ctx = self.extra_ctx_ctor()
        self.backend_ctx.__enter__()
        self.dynamic_ctx = enable_dynamic(self.dynamic, self.export)
        self.dynamic_ctx.__enter__()

    def __exit__(self, exc_type, exc_val, exc_tb):
        assert self.prior is not unset
        set_eval_frame(self.prior)
        self.prior = unset
        # TODO: This is totally not the right way to chain contexts manually
        self.dynamic_ctx.__exit__(exc_type, exc_val, exc_tb)
        self.backend_ctx.__exit__(exc_type, exc_val, exc_tb)

    def __call__(self, fn):
        fn = innermost_fn(fn)
        # Optimize the forward method of torch.nn.Module object
        if isinstance(fn, torch.nn.Module):
            mod = fn
            new_mod = OptimizedModule(mod, self)
            # Save the function pointer to find the original callable while nesting
            # of decorators.
            new_mod._torchdynamo_orig_callable = mod.forward
            return new_mod

        assert callable(fn)

        callback = self.callback
        on_enter = self.on_enter
        backend_ctx_ctor = self.extra_ctx_ctor

        @functools.wraps(fn)
        def _fn(*args, **kwargs):
            if (
                not isinstance(self, DisableContext)
                and torch.fx._symbolic_trace.is_fx_tracing()
            ):
                if config.error_on_nested_fx_trace:
                    raise RuntimeError(
                        "Detected that you are using FX to symbolically trace "
                        "a dynamo-optimized function. This is not supported at the moment."
                    )
                else:
                    return fn(*args, **kwargs)

            on_enter()
            prior = set_eval_frame(callback)
            backend_ctx = backend_ctx_ctor()
            backend_ctx.__enter__()
            dynamic_ctx = enable_dynamic(self.dynamic, self.export)
            dynamic_ctx.__enter__()
            try:
                return fn(*args, **kwargs)
            finally:
                set_eval_frame(prior)
                dynamic_ctx.__exit__(None, None, None)
                backend_ctx.__exit__(None, None, None)

        # hooks to properly handle inlining
        if isinstance(self, DisableContext):
            _fn._torchdynamo_disable = True  # type: ignore[attr-defined]
        else:
            _fn._torchdynamo_inline = fn  # type: ignore[attr-defined]

        # Save the function pointer to find the original callable while nesting
        # of decorators.
        _fn._torchdynamo_orig_callable = fn  # type: ignore[attr-defined]

        # If the function is called using torch._dynamo.optimize decorator, we
        # should prevent any type of skipping.
        if callback not in (None, False):
            if not hasattr(fn, "__code__"):
                raise RuntimeError(
                    textwrap.dedent(
                        """

                        torch._dynamo.optimize is called on a non function object.
                        If this is a callable class, please wrap the relevant code into a function and optimize the
                        wrapper function.

                        >> class CallableClass:
                        >>     def __init__(self):
                        >>         super().__init__()
                        >>         self.relu = torch.nn.ReLU()
                        >>
                        >>     def __call__(self, x):
                        >>         return self.relu(torch.sin(x))
                        >>
                        >>     def print_hello(self):
                        >>         print("Hello world")
                        >>
                        >> mod = CallableClass()

                        If you want to optimize the __call__ function and other code, wrap that up in a function

                        >> def wrapper_fn(x):
                        >>     y = mod(x)
                        >>     return y.sum()

                        and then optimize the wrapper_fn

                        >> opt_wrapper_fn = torch._dynamo.optimize(wrapper_fn)
                        """
                    )
                )
            always_optimize_code_objects[fn.__code__] = True

        return _fn


class OptimizeContext(_TorchDynamoContext):
    @staticmethod
    def _different_backend(old, new):
        return not (old == new or old is None)

    def __init__(
        self,
        callback,
        backend_ctx_ctor,
        first_ctx=False,
        *,
        export=False,
        dynamic=False,
    ):
        def on_enter():
            global most_recent_backend
            if OptimizeContext._different_backend(most_recent_backend, compiler_fn):
                if config.raise_on_backend_change:
                    raise ResetRequired()
                else:
                    warnings.warn(
                        "changing options to `torch.compile()` may require "
                        "calling `torch._dynamo.reset()` to take effect"
                    )
            most_recent_backend = compiler_fn
            install_generation_tagging_init()

        compiler_fn = innermost_fn(callback)
        super().__init__(
            callback=callback,
            on_enter=on_enter,
            backend_ctx_ctor=backend_ctx_ctor,
            patch_fn=TorchPatcher.patch,
            first_ctx=first_ctx,
            export=export,
            dynamic=dynamic,
        )


class RunOnlyContext(_TorchDynamoContext):
    def __init__(self):
        super().__init__(callback=False)


class DisableContext(_TorchDynamoContext):
    def __init__(self):
        super().__init__(callback=None)


def catch_errors_wrapper(callback, hooks: Hooks):
    @functools.wraps(callback)
    def catch_errors(frame, cache_size):
        if (
            frame.f_lasti >= 0
            or skipfiles.check(frame.f_code.co_filename)
            or config.disable
        ):
            log.debug(f"skipping {frame.f_code.co_name} {frame.f_code.co_filename}")
            return None
        if frame.f_code.co_filename == "<string>" and frame.f_code.co_name == "__new__":
            # nametuple constructor
            return None
        if config.optimize_ddp:
            ddp_module = DistributedDataParallel._get_active_ddp_module()
            if ddp_module:
                with compile_lock:
                    from torch._dynamo.backends.distributed import DDPOptimizer

                    ddp_optimizer = DDPOptimizer(
                        bucket_bytes_cap=ddp_module.bucket_bytes_cap,
                        backend_compile_fn=callback._torchdynamo_orig_callable,
                    )
                    hijacked_callback = convert_frame.convert_frame(
                        ddp_optimizer.compile_fn,
                        hooks=hooks,
                    )
                    return hijacked_callback(frame, cache_size, hooks)

        with compile_lock:
            return callback(frame, cache_size, hooks)

    catch_errors._torchdynamo_orig_callable = callback  # type: ignore[attr-defined]
    return catch_errors


def _optimize_catch_errors(
    compile_fn, hooks: Hooks, backend_ctx_ctor=null_context, export=False, dynamic=False
):
    return OptimizeContext(
        catch_errors_wrapper(compile_fn, hooks),
        backend_ctx_ctor=backend_ctx_ctor,
        first_ctx=True,
        export=export,
        dynamic=dynamic,
    )


def get_compiler_fn(compiler_fn):
    from .debug_utils import wrap_backend_debug

    if hasattr(compiler_fn, "compiler_name"):
        compiler_str = compiler_fn.compiler_name
    elif isinstance(compiler_fn, str):
        compiler_str = compiler_fn
    else:
        compiler_str = None
    compiler_fn = lookup_backend(compiler_fn)
    return wrap_backend_debug(compiler_fn, compiler_str)


class _NullDecorator(contextlib.nullcontext):  # type: ignore[type-arg]
    def __call__(self, fn):
        assert callable(fn)
        return fn


def check_if_dynamo_supported():
    if sys.platform == "win32":
        raise RuntimeError("Windows not yet supported for torch.compile")
    if sys.version_info >= (3, 11):
        raise RuntimeError("Python 3.11+ not yet supported for torch.compile")


def is_dynamo_supported():
    try:
        check_if_dynamo_supported()
        return True
    except Exception:
        return False


def optimize(
    backend="inductor",
    *,
    nopython=False,
    guard_export_fn=None,
    guard_fail_fn=None,
    disable=False,
    dynamic=False,
):
    """
    The main entrypoint of TorchDynamo.  Do graph capture and call
    backend() to optimize extracted graphs.

    Args:
        backend: One of the two things:
            - Either, a function/callable taking a torch.fx.GraphModule and
            example_inputs and returning a python callable that runs the
            graph faster.
            One can also provide additional context for the backend, like
            torch.jit.fuser("fuser2"), by setting the backend_ctx_ctor attribute.
            See AOTAutogradMemoryEfficientFusionWithContext for the usage.
            - Or, a string backend name in `torch._dynamo.list_backends()`
        nopython: If True, graph breaks will be errors and there will
            be a single whole-program graph.
        disable: If True, turn this decorator into a no-op
        dynamic: If True, turn on dynamic shapes support

    Example Usage::

        @torch._dynamo.optimize()
        def toy_example(a, b):
            ...
    """
    check_if_dynamo_supported()
    # Note: The hooks object could be global instead of passed around, *however* that would make
    # for a confusing API usage and plumbing story wherein we nest multiple .optimize calls.
    # There is some prior art around this, w/r/t nesting backend calls are enforced to be the same
    # compiler, however, this feels onerous for callback and hooks, and it feels better to give our users an
    # easier to understand UX at the cost of a little more plumbing on our end.
    hooks = Hooks(guard_export_fn=guard_export_fn, guard_fail_fn=guard_fail_fn)
    torch._C._log_api_usage_once("torch._dynamo.optimize")
    if disable or os.environ.get("TORCHDYNAMO_DISABLE", "") == "1":
        return _NullDecorator()

    backend = get_compiler_fn(backend)

    # Find if backend has any extra context manager
    backend_ctx_ctor = getattr(backend, "backend_ctx_ctor", null_context)

    if nopython:
        return optimize_assert(
            backend,
            dynamic=dynamic,
            hooks=hooks,
        )
    return _optimize_catch_errors(
        convert_frame.convert_frame(backend, hooks=hooks),
        hooks,
        backend_ctx_ctor,
        dynamic=dynamic,
    )


# TODO(voz): Consider making "explain" output alongside a run / part of a run
@patch("torch._dynamo.symbolic_convert.explain", True)
def explain(f, *args, **kwargs):
    # TODO(voz): Do we want a decorator for this?
    from . import reset

    reset()

    out_guards = []
    graphs = []
    ops_per_graph = []
    op_count = 0
    break_reasons = []

    def dynamo_graph_accumulating_compiler(gm: torch.fx.GraphModule, example_inputs):
        nonlocal graphs
        nonlocal op_count
        nonlocal ops_per_graph

        graphs.append(gm)
        ops = []
        for node in gm.graph.nodes:
            if node.op == "call_function":
                ops.append(node.target)

        op_count += len(ops)
        ops_per_graph.append(ops)
        if gm.compile_subgraph_reason is not None:
            break_reasons.append(gm.compile_subgraph_reason)
        return gm.forward

    def guard_export_print(guards):
        nonlocal out_guards
        out_guards.append(guards)

    with patch(f"{__name__}.most_recent_backend", None):
        opt_f = optimize(
            dynamo_graph_accumulating_compiler,
            nopython=False,
            guard_export_fn=guard_export_print,
        )(f)
        # TODO(voz): We may have instances of `f` that mutate inputs, we should track sideffects and reject.
        opt_f(*args, **kwargs)

    graph_count = len(graphs)

    # For the explanation summary, dedupe reasons by the innermost stack frame and dedupe by it.
    deduped_reasons = {}
    for reason in break_reasons:
        innermost_frame = reason.user_stack[-1]
        # __repr__ uniquely identifies a FrameSummary so we can use it for deduping
        deduped_reasons[repr(innermost_frame)] = reason

    formatted_list = ""
    for idx, break_reason in enumerate(deduped_reasons.values()):
        formatted_stack = "".join(traceback.format_list(break_reason.user_stack))
        msg = f"{break_reason.reason}\n{formatted_stack}"
        formatted_list += f"{idx + 1}. {msg} \n"

    explanation = f"Dynamo produced {graph_count} graphs "
    explanation += f"with {graph_count - 1} graph break and {op_count} ops"
    explanation_verbose = explanation
    explanation_verbose += f"\n Break reasons: \n\n{formatted_list}"

    explanation_verbose += compile_times()

    # TODO(voz): Do we want a decorator for this?
    reset()
    return (
        explanation,
        out_guards,
        graphs,
        ops_per_graph,
        break_reasons,
        explanation_verbose,
    )


def export(
    f: Callable[..., Any],
    *args,
    aten_graph: bool = False,
    decomposition_table: Optional[
        Dict[torch._ops.OpOverload, Callable[..., Any]]
    ] = None,
    tracing_mode: str = "real",
    **kwargs,
) -> Tuple[torch.fx.GraphModule, Set[_guards.Guard]]:
    """
    Export an input function f to a format that can be executed outside of PyTorch using the FX graph.

    Args:
        f (callable): A PyTorch function to be exported.

        *args: Variable length argument list to be passed to the function f.

        aten_graph (bool): If True, exports a graph with ATen operators.
        If False, exports a graph with Python operators. Default is False.

        decomposition_table (dict): A dictionary that maps operators to their decomposition functions.
        Required if aten_graph or tracing_mode is specified. Default is None.

        tracing_mode (str): Specifies the tracing mode. Must be set to "real" if decomposition_table is not specified.
        If decomposition_table is specified, the options are "symbolic" or "fake". Default is "real".

        **kwargs: Arbitrary keyword arguments to be passed to the function f.

    Returns:
        A tuple of (graph, guards)
        Graph: An FX graph representing the execution of the input PyTorch function with the provided arguments and options.
        Guards: The guards we accumulated during tracing f above

    Raises:
        AssertionError: If decomposition_table or tracing_mode is specified without setting aten_graph=True,
        or if graph breaks during tracing in export.

        AssertionError: If Dynamo input and output is not consistent with traced input/output.

    Note - this headerdoc was authored by ChatGPT, with slight modifications by the author.
    """
    check_if_dynamo_supported()
    torch._C._log_api_usage_once("torch._dynamo.export")
    if decomposition_table is not None or tracing_mode != "real":
        assert (
            aten_graph
        ), "Specifying a decomposition_table table or tracing mode is illegal without setting aten_graph=True"
    f = innermost_fn(f)

    graph = None
    out_guards = None
    graph_captured_input = None
    graph_captured_result: Optional[Tuple[torch.Tensor, ...]] = None

    def produce_matching(source_args, candidate_args):
        matched_elements_positions = []
        dict_of_source_args = dict()
        for i in range(0, len(source_args)):
            element_id = id(source_args[i])
            dict_of_source_args[element_id] = i

        for i in range(0, len(candidate_args)):
            arg = candidate_args[i]
            # 1-element tensor arg can be unspec int/float
            if isinstance(arg, torch.Tensor) and torch.numel(arg) == 1:
                if id(arg) in dict_of_source_args:
                    matched_elements_positions.append(dict_of_source_args[id(arg)])
                elif id(arg.item()) in dict_of_source_args:
                    matched_elements_positions.append(
                        dict_of_source_args[id(arg.item())]
                    )
                else:
                    raise AssertionError(
                        "Dynamo input/output is not consistent with traced input/output"
                    )
            else:
                assert (
                    id(arg) in dict_of_source_args
                ), "Dynamo input and output is a strict subset of traced input/output"
                matched_elements_positions.append(dict_of_source_args[id(arg)])

        return matched_elements_positions

    def guard_export_print(guards: Set[_guards.Guard]):
        nonlocal out_guards
        assert out_guards is None, "whole graph export entails exactly one guard export"
        out_guards = guards

    def dynamo_normalization_capturing_compiler(
        gm: torch.fx.GraphModule, example_inputs
    ):
        nonlocal graph
        assert (
            graph is None
        ), "Tried to emit a second graph during export. Tracing through 'f' must produce a single graph."
        graph = gm

        def result_capturing_wrapper(*graph_inputs):
            nonlocal graph_captured_result
            nonlocal graph_captured_input

            graph_captured_input = graph_inputs
            assert graph is not None
            graph_captured_result = graph(*graph_inputs)
            return graph_captured_result

        return result_capturing_wrapper

    flat_args, in_spec = pytree.tree_flatten((args, kwargs))

    remove_from_cache(f)
    with patch(f"{__name__}.most_recent_backend", None), config.patch(
        specialize_int=True
    ):
        opt_f = optimize_assert(
            dynamo_normalization_capturing_compiler,
            hooks=Hooks(guard_export_fn=guard_export_print, guard_fail_fn=None),
            export=True,
            dynamic=(tracing_mode == "symbolic"),
        )(f)
        # TODO(voz): We may have instances of `f` that mutate inputs, we should track sideffects and reject.
        result_traced = opt_f(*args, **kwargs)
    remove_from_cache(f)

    assert (
        graph is not None
    ), "Failed to produce a graph during tracing. Tracing through 'f' must produce a single graph."
    assert out_guards is not None, "Failed to produce guards during tracing"

    matched_input_elements_positions = produce_matching(flat_args, graph_captured_input)

    flat_results_traced, out_spec_traced = pytree.tree_flatten(result_traced)

    assert graph_captured_result is not None
    flat_both = list(graph_captured_result) + flat_args
    matched_output_elements_positions = produce_matching(flat_both, flat_results_traced)

    class ChangeInputOutputSignature(torch.fx.interpreter.Transformer):
        def __init__(
            self,
            m,
        ):
            super().__init__(m)
            arg_len = len(flat_args)
            self.new_args = [
                super(ChangeInputOutputSignature, self).placeholder(f"arg{i}", (), {})
                for i in range(0, arg_len)
            ]
            self.old_args_gen = (
                self.new_args[i] for i in matched_input_elements_positions
            )

        def placeholder(self, target, args, kwargs):
            arg = next(self.old_args_gen)
            if "val" in self.current_node.meta:
                arg.node.meta["val"] = self.current_node.meta["val"]
            if "tensor_dict" in self.current_node.meta:
                arg.node.meta["tensor_dict"] = self.current_node.meta["tensor_dict"]
            return arg

        def output(self, target, args, kwargs):
            dynamo_result_flat = args[0]
            lookup = [*dynamo_result_flat, *self.new_args]
            new_result_flat = [lookup[i] for i in matched_output_elements_positions]
            return super().output(target, (new_result_flat,), {})

        def run_node(self, n):
            self.current_node = n
            r = super().run_node(n)
            if "val" in self.current_node.meta:
                r.node.meta["val"] = self.current_node.meta["val"]
            return r

    if aten_graph:
        # Running graph with interpreter is needed for propagating the stack_trace
        def graph_with_interpreter(*args):
            with torch.fx.traceback.preserve_node_meta():
                return torch.fx.Interpreter(graph).run(*args)

        graph = make_fx(
            graph_with_interpreter,
            decomposition_table=decomposition_table,
            tracing_mode=tracing_mode,
            _allow_non_fake_inputs=True,
        )(*graph_captured_input)

    new_graph = ChangeInputOutputSignature(
        graph,
    ).transform()

    # Make dynamo graph to have same input/output spec as user code
<<<<<<< HEAD
    def argument_names(f: Callable[..., Any], *args, **kwargs) -> List[str]:
        call_to_inspect = f.forward if isinstance(f, torch.nn.Module) else f
        fullargspec = inspect.getfullargspec(call_to_inspect)
        if inspect.ismethod(call_to_inspect):
            fullargspec.args.pop(0)

        # 1. Map `args` 1-to-1 to positional arguments in original signature.
        input_strs = fullargspec.args[: len(args)]

        if len(args) > len(fullargspec.args):
            # 2. If there are more arguments left in `args`, they map to varargs in original
            # signature. Assign names as {varargs}_0, {varargs}_1, ...
            assert fullargspec.varargs is not None, "More arguments than expected"
            input_strs += [
                f"{fullargspec.varargs}_{i}"
                for i in range(0, len(args) - len(input_strs))
            ]
        elif len(args) < len(fullargspec.args):
            # 3. If there are fewer arguments in `args` than `fullargspec.args`,
            # it implies these are arguments either with default values, or provided in
            # `kwargs`. The former can be safely ignored. Because Dynamo.export does not
            # export them as part of the function signature. The latter will be handled
            # in the next step.
            for unprovided_arg in fullargspec.args[
                len(args) : -len(fullargspec.defaults or [])
            ]:
                assert unprovided_arg in kwargs, f"Missing argument {unprovided_arg}"

        # 4. Keyword arguments provided in `kwargs`.
        input_strs += list(kwargs.keys())

        # 5. Keyword-only arguments with default values if not provided are not exported
        # as part of the function signature.
        for kwonly_arg in fullargspec.kwonlyargs:
            kwonlydefaults = fullargspec.kwonlydefaults or {}
            assert (
                kwonly_arg in kwargs or kwonly_arg in kwonlydefaults
            ), f"Missing keyword only argument {kwonly_arg}"

        return input_strs

=======
    if isinstance(f, torch.nn.Module):
        inspect_fn = f.forward
    else:
        inspect_fn = f
    arg_names = list(inspect.signature(inspect_fn).parameters.keys())
    if len(arg_names) != len(args):
        # *args mess this up
        input_strs = [f"orig_arg_{i}" for i in range(len(args))] + list(kwargs.keys())
    else:
        input_strs = [arg_names[i] for i in range(len(args))] + list(kwargs.keys())
>>>>>>> 3a3d86fb
    new_graph.graph._codegen = _PyTreeCodeGen(
        _PyTreeInfo(
            argument_names(f, *args, **kwargs),
            in_spec,
            out_spec_traced,
        )
    )

    new_graph.recompile()

    return (new_graph, out_guards)


def assume_constant_result(fn):
    fn._dynamo_marked_constant = True
    return fn


def optimize_assert(backend, *, hooks=Hooks(None, None), export=False, dynamic=False):
    """
    The same as `torch._dynamo.optimize(backend, nopython=True)`
    """
    backend = get_compiler_fn(backend)

    # Find if backend has any extra context manager
    backend_ctx_ctor = getattr(backend, "backend_ctx_ctor", null_context)

    return _optimize_catch_errors(
        convert_frame.convert_frame_assert(backend, export=export),
        hooks,
        backend_ctx_ctor,
        export=export,
        dynamic=dynamic,
    )


def run(fn=None):
    """Don't do any dynamic compiles, just use prior optimizations"""
    if fn is not None:
        fn = innermost_fn(fn)
        assert callable(fn)
        return RunOnlyContext()(fn)
    return RunOnlyContext()


def disable(fn=None):
    """Decorator and context manager to disable TorchDynamo"""
    if fn is not None:
        fn = innermost_fn(fn)
        assert callable(fn)
        return DisableContext()(fn)
    return DisableContext()


def skip(fn=None):
    """
    Skip frames associated with the function code, but still process recursively
    invoked frames
    """
    if fn is None:
        return skip
    fn = innermost_fn(fn)
    assert callable(fn)
    skip_code(fn.__code__)
    fn._torchdynamo_disable = True
    return fn


class TorchPatcher:
    @staticmethod
    @functools.lru_cache(None)
    def patch():
        # Disable TorchDynamo on some torch.* compilers generated frames
        torch.jit.trace = disable(torch.jit.trace)
        torch.jit.trace_module = disable(torch.jit.trace_module)
        torch.jit._get_trace_graph = disable(torch.jit._get_trace_graph)

        # symbolic_trace creates new frames. We disable Dynamo on such frames
        torch.fx._symbolic_trace.Tracer.trace = disable(
            torch.fx._symbolic_trace.Tracer.trace
        )

        torch.onnx.export_to_pretty_string = disable(torch.onnx.export_to_pretty_string)
        torch.distributions.Distribution.set_default_validate_args(False)

        proxy_tensor.dispatch_trace = disable(proxy_tensor.dispatch_trace)

        optimizers = [
            opt
            for opt in torch.optim.__dict__.values()
            if inspect.isclass(opt) and issubclass(opt, torch.optim.Optimizer)
        ]

        # disable dynamo for the wrapper that helps give dynamo hints about entering DDP
        if hasattr(DistributedDataParallel, "_inside_ddp_forward"):
            DistributedDataParallel._inside_ddp_forward = skip(
                DistributedDataParallel._inside_ddp_forward
            )

        from ..optim import adagrad, adam, adamax, adamw, asgd, nadam, sgd

        for opt_mod in adagrad, adam, adamax, adamw, asgd, nadam, sgd:
            multi_tensor_fn_name = f"_multi_tensor_{opt_mod.__name__.split('.')[-1]}"
            if hasattr(opt_mod, multi_tensor_fn_name):
                setattr(
                    opt_mod,
                    multi_tensor_fn_name,
                    disable(getattr(opt_mod, multi_tensor_fn_name)),
                )

        excluded_opts = {torch.optim.SparseAdam, torch.optim.RAdam, torch.optim.LBFGS}
        for opt in optimizers:
            if opt in excluded_opts:
                opt.step = disable(opt.step)

            opt._cuda_graph_capture_health_check = disable(
                opt._cuda_graph_capture_health_check
            )
            opt.zero_grad = disable(opt.zero_grad)

            if hasattr(opt, "_init_group"):
                opt._init_group = disable(opt._init_group)

            # disable any currently set hooks
            # Note: we only want to disable the profiling hook
            # which is the *last* hook applied, we want to keep the no_grad hook
            hooked = getattr(opt.step, "hooked", False)
            if hooked:
                unwrapped_step = getattr(opt.step, "__wrapped__", None)
                if unwrapped_step:
                    opt.step = unwrapped_step

            # disable future hooking
            opt.step.hooked = True

    @staticmethod
    def suppress_torch_distributed_warnings(fn):
        def inner_fn(*args, **kwargs):
            warnings.filterwarnings(
                "ignore", category=UserWarning, module="torch.distributed"
            )
            return fn(*args, **kwargs)

        return inner_fn<|MERGE_RESOLUTION|>--- conflicted
+++ resolved
@@ -754,7 +754,6 @@
     ).transform()
 
     # Make dynamo graph to have same input/output spec as user code
-<<<<<<< HEAD
     def argument_names(f: Callable[..., Any], *args, **kwargs) -> List[str]:
         call_to_inspect = f.forward if isinstance(f, torch.nn.Module) else f
         fullargspec = inspect.getfullargspec(call_to_inspect)
@@ -796,18 +795,6 @@
 
         return input_strs
 
-=======
-    if isinstance(f, torch.nn.Module):
-        inspect_fn = f.forward
-    else:
-        inspect_fn = f
-    arg_names = list(inspect.signature(inspect_fn).parameters.keys())
-    if len(arg_names) != len(args):
-        # *args mess this up
-        input_strs = [f"orig_arg_{i}" for i in range(len(args))] + list(kwargs.keys())
-    else:
-        input_strs = [arg_names[i] for i in range(len(args))] + list(kwargs.keys())
->>>>>>> 3a3d86fb
     new_graph.graph._codegen = _PyTreeCodeGen(
         _PyTreeInfo(
             argument_names(f, *args, **kwargs),
