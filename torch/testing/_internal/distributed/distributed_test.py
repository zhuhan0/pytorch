--- conflicted
+++ resolved
@@ -260,11 +260,7 @@
         return F.softmax(x, dim=1)
 
 
-<<<<<<< HEAD
 class UnusedParamTwoLinLayerNet(nn.Module):
-=======
-class TwoLinLayerNet(nn.Module):
->>>>>>> 7777f310
     def __init__(self):
         super().__init__()
         self.a = nn.Linear(10, 10, bias=False)
@@ -6877,7 +6873,6 @@
                         saved_a_local_grad = local_net.module.a.weight.grad
                         saved_a_dist_grad = net.module.module.a.weight.grad
                     else:
-<<<<<<< HEAD
                         saved_a_local_grad = local_net.a.weight.grad
                         saved_a_dist_grad = net.module.a.weight.grad
                     self.assertEqual(saved_a_local_grad, saved_a_dist_grad)
@@ -6897,60 +6892,6 @@
                     local_grad = local_param.grad
                     dist_grad = dist_param.grad
                     self.assertEqual(local_grad, dist_grad)
-=======
-                        try:
-                            a, b = ddp(inp)
-                            loss = b.sum()
-                            loss.backward()
-                        except RuntimeError as e:
-                            msg = str(e)
-                            unused_index = 0
-                            unused_index_substr = (
-                                f"Parameter indices which did not receive grad for rank {self.rank}: {unused_index}"
-                            )
-                            if ddp == net:
-                                expected_strs = [
-                                    ddp_prev_reduction_unfinished_str,
-                                    ddp_recommend_find_unused_params_str,
-                                    ddp_outputs_not_used_in_loss_str,
-                                    unused_index_substr,
-                                ]
-                                unexpected_strs = [
-                                    ddp_find_unused_params_enabled_str,
-                                ]
-                            elif ddp == net_with_find_unused:
-                                expected_strs = [
-                                    ddp_prev_reduction_unfinished_str,
-                                    ddp_outputs_not_used_in_loss_str,
-                                    ddp_find_unused_params_enabled_str,
-                                    unused_index_substr,
-                                ]
-                                unexpected_strs = [
-                                    ddp_recommend_find_unused_params_str,
-                                ]
-                            # In debug mode, should show parameters that weren't reduced.
-                            # Without debug mode, should show suggestion to use debug mode.
-                            if (
-                                dist._get_debug_mode()
-                                == dist._DistributedDebugLevel.OFF
-                            ):
-                                expected_strs.append(ddp_suggest_debug_mode_str)
-                            else:
-                                unreduced_params = ", ".join(["a.weight"])
-                                expected_strs.append(
-                                    f"did not receive grad for rank {self.rank}: {unreduced_params}"
-                                )
-                            for s in expected_strs:
-                                self.assertTrue(
-                                    s in msg, f"Expected {s} to be in {msg}"
-                                )
-                            for s in unexpected_strs:
-                                self.assertFalse(
-                                    s in msg, f"Expected {s} not to be in {msg}"
-                                )
-                        else:
-                            self.assertFalse(True, "DDP error not raised")
->>>>>>> 7777f310
 
             dist.barrier()
 
@@ -7673,11 +7614,10 @@
                         self.assertEqual(p, p_static)
 
         @skip_if_lt_x_gpu(2)
-        @sandcastle_skip_if(
+        @unittest.skipIf(
             BACKEND != "nccl" and BACKEND != "gloo",
             "Only Nccl & Gloo backend support DistributedDataParallel",
         )
-<<<<<<< HEAD
         def test_ddp_returns_tensor_with_no_grad(self):
             # Tests case where module returns tensor that does not require grad.
             torch.cuda.set_device(self.rank)
@@ -7711,12 +7651,10 @@
                     o.backward()
 
         @skip_if_lt_x_gpu(2)
-        @unittest.skipIf(
+        @sandcastle_skip_if(
             BACKEND != "nccl" and BACKEND != "gloo",
             "Only Nccl & Gloo backend support DistributedDataParallel",
         )
-        def test_ddp_new_tensor_in_fwd(self):
-=======
         def test_detect_ddp_is_actually_static(self):
             class ToyModel(nn.Module):
                 def __init__(self):
@@ -7763,7 +7701,6 @@
             self.assertFalse(ddp.reducer._ddp_graph_static())
 
         def _test_ddp_new_tensor_in_fwd(self, static_graph):
->>>>>>> 7777f310
             # Test from https://github.com/pytorch/pytorch/issues/60733
             class MyModel(nn.Module):
                 def __init__(self):
