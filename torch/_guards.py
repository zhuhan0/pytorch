--- conflicted
+++ resolved
@@ -1,3 +1,8 @@
+import dataclasses
+import enum
+from contextlib import contextmanager
+from typing import Callable, List, Optional, Set
+
 """
 torch._guards is the definitional source of truth for general purpose guard structures.
 
@@ -27,7 +32,7 @@
     def is_local(self):
         return self in (GuardSource.LOCAL, GuardSource.LOCAL_NN_MODULE)
 
-<<<<<<< HEAD
+
 """
 Base class for a "GuardBuilder" role.
 
@@ -42,7 +47,6 @@
 """
 class GuardBuilderBase:
     pass
-
 
 @dataclasses.dataclass
 class Guard:
@@ -153,7 +157,6 @@
             obj_weakref,
             None,
         ), "Guarded object must be identical, or None"
-<<<<<<< HEAD
         self.obj_weakref = obj_weakref
 
 
@@ -186,7 +189,4 @@
         yield _CURRENT_TRACING_CONTEXT
     finally:
         _CURRENT_TRACING_CONTEXT.clear()
-        _CURRENT_TRACING_CONTEXT = old_context
-=======
-        self.obj_weakref = obj_weakref
->>>>>>> a6256ed6
+        _CURRENT_TRACING_CONTEXT = old_context