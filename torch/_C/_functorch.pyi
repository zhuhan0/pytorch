--- conflicted
+++ resolved
@@ -16,11 +16,8 @@
 def _unwrap_for_grad(tensor: Tensor, level: int) -> Tensor: ...
 def _wrap_for_grad(tensor: Tensor, level: int) -> Tensor: ...
 def _unwrap_batched(tensor: Tensor, level: int) -> Tuple[Tensor, Optional[int]]: ...
-<<<<<<< HEAD
+def current_level() -> int: ...
 def _add_batch_dim(tensor: Tensor, bdim: int, level: int) -> Tensor: ...
-=======
-def current_level() -> int: ...
->>>>>>> aba1ed2e
 
 def set_autograd_function_allowed(allowed: bool) -> None: ...
 def get_autograd_function_allowed() -> bool: ...
