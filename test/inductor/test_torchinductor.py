# Owner(s): ["module: inductor"]
import contextlib
import copy
import dataclasses
import functools
import importlib
import itertools
import math
import os
import random
import subprocess
import sys
import time
import typing
import unittest
import weakref
from typing import Tuple
from unittest.mock import patch

import numpy as np

import torch

import torch._dynamo
import torch.nn as nn
from torch._dispatch.python import enable_python_dispatcher
from torch._dynamo.testing import rand_strided, same
from torch._inductor.codegen.common import _data_type_propagation, OptimizationContext
from torch._inductor.utils import run_and_get_triton_code
from torch.fx.experimental.proxy_tensor import make_fx
from torch.nn import functional as F
from torch.testing import make_tensor
from torch.testing._internal.common_device_type import _has_sufficient_memory
from torch.testing._internal.common_dtype import all_types
from torch.testing._internal.common_utils import (
    DeterministicGuard,
    IS_CI,
    IS_MACOS,
    IS_WINDOWS,
    IS_X86,
    TEST_WITH_ASAN,
    TEST_WITH_ROCM,
    TestCase as TorchTestCase,
)
from torch.utils._python_dispatch import TorchDispatchMode
from torch.utils._pytree import tree_flatten, tree_unflatten

if IS_WINDOWS and IS_CI:
    sys.stderr.write(
        "Windows CI does not have necessary dependencies for test_torchinductor yet\n"
    )
    if __name__ == "__main__":
        sys.exit(0)
    raise unittest.SkipTest("requires sympy/functorch/filelock")

importlib.import_module("functorch")
importlib.import_module("filelock")

from torch._inductor import config, test_operators

from torch._inductor.compile_fx import compile_fx, compile_fx_inner
from torch._inductor.utils import has_torchvision_roi_align

from torch.testing._internal.common_utils import slowTest
from torch.testing._internal.inductor_utils import HAS_CPU, HAS_CUDA

HAS_MULTIGPU = HAS_CUDA and torch.cuda.device_count() >= 2
HAS_AVX2 = "fbgemm" in torch.backends.quantized.supported_engines
aten = torch.ops.aten
requires_cuda = functools.partial(unittest.skipIf, not HAS_CUDA, "requires cuda")
requires_multigpu = functools.partial(
    unittest.skipIf, not HAS_MULTIGPU, "requires multiple cuda devices"
)
skip_if_x86_mac = functools.partial(
    unittest.skipIf, IS_MACOS and IS_X86, "Does not work on x86 Mac"
)
vec_dtypes = [torch.float, torch.bfloat16]


# For OneDNN bf16 path, OneDNN requires the cpu has intel avx512 with avx512bw,
# avx512vl, and avx512dq at least. So we will skip the test case if one processor
# is not meet the requirement.
@functools.lru_cache(maxsize=None)
def has_bf16_support():
    import sys

    if sys.platform != "linux":
        return False
    with open("/proc/cpuinfo", encoding="ascii") as f:
        lines = f.read()
    return all(word in lines for word in ["avx512bw", "avx512vl", "avx512dq"])


class TestCase(TorchTestCase):
    @classmethod
    def setUpClass(cls):
        super().setUpClass()
        cls._stack = contextlib.ExitStack()
        cls._stack.enter_context(
            config.patch(
                {
                    "debug": True,
                    "cpp.min_chunk_size": 1,
                    "triton.autotune_pointwise": False,  # too slow
                    "implicit_fallbacks": False,
                }
            )
        )

    @classmethod
    def tearDownClass(cls):
        cls._stack.close()
        super().tearDownClass()

    def setUp(self):
        torch._dynamo.reset()
        super().setUp()
        self._start = time.perf_counter()

    def tearDown(self):
        super().tearDown()
        torch._dynamo.reset()
        if os.environ.get("ERROR_ON_SLOW") == "1":
            elapsed = time.perf_counter() - self._start
            assert elapsed < 120


class ToTuple(torch.nn.Module):
    def forward(self, x):
        return (x,)


@dataclasses.dataclass
class InputGen:
    n: int
    device: str

    def dense(self):
        return torch.randn((self.n, self.n), device=self.device)

    def transposed(self):
        return self.dense().transpose(0, 1)

    def strided(self):
        return torch.randn((self.n * 2, self.n * 3), device=self.device)[
            self.n :, self.n :: 2
        ]

    def broadcast1(self):
        return torch.randn((self.n,), device=self.device)

    def broadcast2(self):
        return torch.randn((1, self.n, 1), device=self.device)

    def broadcast3(self):
        return torch.randn((1,), device=self.device)

    def double(self):
        return torch.randn((self.n, self.n), device=self.device, dtype=torch.double)

    def int(self):
        return torch.arange(self.n, device=self.device, dtype=torch.int32)


def compute_grads(args, kwrags, results, grads):
    def gather_leaf_tensors(args, kwargs):
        args, _ = tree_flatten(args)
        kwargs, _ = tree_flatten(kwargs)
        args = args + kwargs
        leaf_tensors = [
            arg for arg in args if isinstance(arg, torch.Tensor) and arg.requires_grad
        ]
        return leaf_tensors

    flat_results, _ = tree_flatten(results)
    flat_diff_results = [r for r in flat_results if r.requires_grad]
    assert len(flat_diff_results) > 0

    leaf_tensors = gather_leaf_tensors(args, kwrags)
    assert len(leaf_tensors) > 0
    return torch.autograd.grad(
        flat_diff_results,
        leaf_tensors,
        grads,
        allow_unused=True,
        retain_graph=True,
    )


def clone_preserve_strides(x, device=None):
    if not isinstance(x, torch.Tensor):
        return x
    buffer = torch.as_strided(
        x, (x.untyped_storage().size() // x.element_size(),), (1,), 0
    )
    if not device:
        buffer = buffer.clone()
    else:
        buffer = buffer.to(device, copy=True)
    out = torch.as_strided(buffer, x.size(), x.stride(), x.storage_offset())
    return out


@patch.object(config, "debug", True)
def run_and_get_cpp_code(fn, *args, **kwargs):
    torch._dynamo.reset()
    import io
    import logging

    log_capture_string = io.StringIO()
    ch = logging.StreamHandler(log_capture_string)
    from torch._inductor.graph import output_code_log

    output_code_log.addHandler(ch)
    prev_level = output_code_log.level
    output_code_log.setLevel(logging.DEBUG)
    fn(*args, **kwargs)
    s = log_capture_string.getvalue()
    output_code_log.setLevel(prev_level)
    output_code_log.removeHandler(ch)
    return s


def check_model(
    self: TestCase,
    model,
    example_inputs,
    kwargs=None,
    *,
    atol=None,
    rtol=None,
    check_lowp=True,
    exact_dtype=True,
    nopython=True,
    copy_to_cuda=True,
    reference_in_float=True,
    assert_equal=True,
    check_gradient=False,
):
    kwargs = kwargs or {}
    torch._dynamo.reset()

    ref_inputs = [clone_preserve_strides(x) for x in example_inputs]
    ref_kwargs = kwargs
    has_lowp_args = False
    original_lowp_dtype = torch.half

    if reference_in_float:
        # check_lowp is ignored here, it's kept just to be able to call `common` with extra arg
        def upcast_fn(x):
            nonlocal has_lowp_args
            if isinstance(x, torch.Tensor) and (
                x.dtype == torch.float16 or x.dtype == torch.bfloat16
            ):
                has_lowp_args = True
                return x.float()
            else:
                return x

        def get_original_lowp_dtype(example_inputs):
            dtypes = [x.dtype for x in example_inputs if isinstance(x, torch.Tensor)]
            dtype_set = set(dtypes)
            return dtype_set.pop() if len(dtype_set) == 1 else torch.half

        ref_inputs = list(map(upcast_fn, example_inputs))
        ref_kwargs = {k: upcast_fn(v) for k, v in kwargs.items()}
        if has_lowp_args:
            original_lowp_dtype = get_original_lowp_dtype(example_inputs)
            if hasattr(model, "to"):
                model = model.to(torch.float)

    torch.manual_seed(0)

    correct = model(*ref_inputs, **ref_kwargs)
    # downcast the model back if needed
    if reference_in_float and has_lowp_args:
        if hasattr(model, "to"):
            model = model.to(original_lowp_dtype)

    torch._inductor.metrics.reset()

    called = False

    def compile_fx_wrapper(model_, example_inputs_):
        nonlocal called
        called = True
        return compile_fx(model_, example_inputs_)

    def run(*ex, **kwargs):
        return model(*ex, **kwargs)

    run = torch._dynamo.optimize(compile_fx_wrapper, nopython=nopython)(run)

    torch.manual_seed(0)
    actual = run(*example_inputs, **kwargs)
    # if not called:
    #     exp = torch._dynamo.explain(run, *example_inputs)
    #     print("Explain:", exp[0])
    #     for graph in exp[2]:
    #         print("Graph", graph)
    assert called, "Ran graph without calling compile_fx"
    assert type(actual) == type(correct)

    correct_flat, correct_spec = tree_flatten(correct)
    actual_flat, _ = tree_flatten(actual)
    if reference_in_float:
        correct_flat = tuple(
            y.to(x.dtype)
            if isinstance(y, torch.Tensor) and y.dtype.is_floating_point
            else y
            for x, y in zip(actual_flat, correct_flat)
        )
        correct = tree_unflatten(correct_flat, correct_spec)

    if assert_equal:
        self.assertEqual(
            actual,
            correct,
            atol=atol,
            rtol=rtol,
            equal_nan=True,
            exact_dtype=exact_dtype,
        )
        # In case of input mutations, check that inputs are the same
        self.assertEqual(
            ref_inputs,
            example_inputs,
            atol=atol,
            rtol=rtol,
            equal_nan=True,
            # our testing sometimes uses higher precision inputs for the reference
            exact_dtype=False,
        )
    else:
        for correct_val, actual_val in zip(correct_flat, actual_flat):
            if isinstance(correct_val, torch.Tensor):
                assert correct_val.device == actual_val.device
                assert correct_val.size() == actual_val.size()
                assert correct_val.stride() == actual_val.stride()
                assert correct_val.layout == actual_val.layout
                if exact_dtype:
                    assert correct_val.dtype == actual_val.dtype

    if check_gradient:
        # generate random unit norm gradients
        grads = [
            torch.rand(r.shape, device=r.device, dtype=r.dtype)
            for r in correct_flat
            if r.requires_grad
        ]
        for g in grads:
            g /= g.norm()

        correct_grad = compute_grads(ref_inputs, ref_kwargs, correct, grads)
        flat_grads, _ = tree_flatten(correct_grad)
        all_none_grads = all([x is None for x in flat_grads])
        if all_none_grads:
            # See Note [Detaching inputs that never need gradients]
            # There are a handful of ops that can return None gradients, into of zero gradients.
            # If all inputs to an AOTAutograd graph are supposed to get None gradients,
            # AOTAutograd will end up forcing all of the outputs of the forward to not require grad.
            # There's no easy fix to this (see the note above), although one option is to
            # force any derivative formulas in core to return tensors of zeros instead of None.
            flat_results, _ = tree_flatten(actual)
            results_that_require_grad = [
                x
                for x in flat_results
                if isinstance(x, torch.Tensor) and x.requires_grad
            ]
            self.assertEqual(len(results_that_require_grad), 0)
        else:
            actual_grad = compute_grads(example_inputs, kwargs, actual, grads)
            self.assertEqual(
                actual_grad,
                correct_grad,
                atol=atol,
                rtol=rtol,
                equal_nan=True,
                exact_dtype=exact_dtype,
            )

    torch._dynamo.reset()


@torch._inductor.config.patch("triton.cudagraphs", False)
def check_model_cuda(
    self: TestCase,
    model,
    example_inputs,
    kwargs=None,
    *,
    atol=None,
    rtol=None,
    check_lowp=True,
    exact_dtype=True,
    nopython=True,
    copy_to_cuda=True,
    reference_in_float=True,
    assert_equal=True,
    check_gradient=False,
):
    kwargs = kwargs or {}
    if hasattr(model, "to"):
        model = model.to("cuda")

    if copy_to_cuda:
        example_inputs = tuple(
            clone_preserve_strides(x, device="cuda") for x in example_inputs
        )

    check_model(
        self,
        model,
        example_inputs,
        kwargs,
        atol=atol,
        rtol=rtol,
        exact_dtype=exact_dtype,
        nopython=nopython,
        reference_in_float=reference_in_float,
        assert_equal=assert_equal,
        check_gradient=check_gradient,
    )

    if check_lowp:

        def downcast_fn(x):
            if not isinstance(x, torch.Tensor) or not x.dtype == torch.float:
                return x
            return torch.empty_strided(
                x.size(), x.stride(), device="cuda", dtype=torch.half
            ).copy_(x)

        example_inputs = list(map(downcast_fn, example_inputs))
        if hasattr(model, "to"):
            model = model.to(torch.half)
        if rtol is not None:
            rtol = max(2e-3, rtol)
        check_model(
            self,
            model,
            example_inputs,
            kwargs,
            atol=atol,
            rtol=rtol,
            exact_dtype=exact_dtype,
            nopython=nopython,
            reference_in_float=reference_in_float,
            assert_equal=assert_equal,
            check_gradient=check_gradient,
        )


class SweepInputs2:
    input_gen_types1 = [
        "dense",
        "transposed",
        "strided",
        "broadcast1",
        "broadcast2",
        "broadcast3",
        "double",
        "int",
    ]
    input_gen_types2 = input_gen_types1
    gen = None

    @staticmethod
    def kernel(a, b):
        return (a + b,)

    @classmethod
    def gen_template(cls, name1, name2):
        def test(self):
            check_model(
                self,
                cls.kernel,
                (
                    getattr(cls.gen, name1)(),
                    getattr(cls.gen, name2)(),
                ),
            )

        test.__name__ = f"test_{cls.gen.device}_{name1}_{name2}"
        setattr(cls, test.__name__, test)

    @classmethod
    def populate(cls):
        for name1 in cls.input_gen_types1:
            for name2 in cls.input_gen_types2:
                cls.gen_template(name1, name2)


class CommonTemplate:
    def test_bool(self):
        def fn(a, b):
            return (
                a + b,
                a * b,
                a & b,
                a | b,
                a ^ b,
                torch.logical_and(a, b),
                torch.logical_or(a, b),
                torch.logical_not(a),
                torch.sign(b),
            )

        self.common(
            fn,
            (
                torch.tensor([True, False, True, False]),
                torch.tensor([False, False, True, True]),
            ),
        )

    def test_add_const_int(self):
        def fn(a):
            return (a + 1, torch.add(a, 1, alpha=2))

        self.common(fn, (torch.randn(32),))

    def test_add_const_float(self):
        def fn(a):
            return (a + 1.5,)

        self.common(fn, (torch.randn(32),))

    def test_add_inplace_permuted(self):
        def fn(x, y):
            return x.add_(y)

        x = torch.ones([2, 12, 13, 17]).transpose(1, 2)
        y = torch.randn([2, 13, 1, 17])

        self.common(fn, (x, y))

    def test_concat_add_inplace(self):
        def fn(x, y, z):
            return torch.cat([x, y], dim=1).add_(z)

        x = torch.randn([2, 12, 14, 14])
        y = torch.randn([2, 12, 14, 14])
        z = torch.randn([2, 24, 14, 14])

        self.common(fn, (x, y, z))

    def test_abs(self):
        def fn(a):
            return (a / (torch.abs(a) + 1),)

        self.common(fn, (torch.randn(17),))

    def test_sgn(self):
        def fn(a):
            return torch.sgn(a), torch.sgn(a + 1) - 1

        self.common(fn, [torch.linspace(-10, 10, 41)])

    def test_randn_generator(self):
        def fn(a, generator):
            torch.randn([20, 20], generator=generator, device=a.device)

        self.common(fn, (torch.linspace(-10, 10, 41), None))

        # generator not yet supported in dynamo
        with self.assertRaisesRegex(torch._dynamo.exc.Unsupported, "Generator"):
            self.common(fn, (torch.linspace(-10, 10, 41), torch.Generator(self.device)))

    def test_sgn_extremal(self):
        def fn(a):
            return (torch.sgn(a),)

        self.common(fn, [torch.tensor([np.nan, np.inf, -np.inf, 0])])

    def test_max_min(self):
        def fn(a, b):
            return (torch.maximum(a, b), torch.minimum(a, b))

        self.common(fn, (torch.randn(8), torch.randn(8)))
        t1 = torch.randn(8)
        t1[0] = float("nan")
        t2 = torch.randn(8)
        t2[1] = float("nan")
        self.common(fn, (t1, t2))

    def test_neg_max_uint8(self):
        # https://github.com/pytorch/pytorch/issues/93380
        def fn(a, b):
            c = torch.neg(a)
            return torch.maximum(b, c)

        a = torch.randint(256, (1,), dtype=torch.uint8)
        b = torch.randint(256, (8390,), dtype=torch.uint8)
        self.common(fn, (a, b))

    def test_compar(self):
        def fn(x):
            return x.gt(3.5), x.ge(3.5), x.eq(3.5), x.le(2.5), x.lt(3.5), x.ne(3.5)

        a = torch.tensor([3])
        self.common(fn, (a,))

    def test_horizonal_fusion1(self):
        def fn(a, b, c):
            return (a + b, a - c, b * c)

        self.common(
            fn, (torch.randn(8, 16, 16), torch.randn(8, 16, 16), torch.randn(1, 16, 1))
        )

    def test_horizonal_fusion2(self):
        def fn(a, b, c):
            return a + 1, b + 2, c + 3

        self.common(fn, (torch.randn(8, 16, 8), torch.randn(8, 16), torch.randn(16, 8)))

    def test_vertical_fusion1(self):
        def fn(sa, ct, p):
            # From torchbench.pyhpc_equation_of_state
            v17 = -3.087032500374211e-7
            v18 = -1.988366587925593e-8
            v19 = -1.061519070296458e-11
            v20 = 1.550932729220080e-10
            t15 = v19 * ct
            t19 = v17 + ct * (v18 + t15) + v20 * sa
            t20 = 1.0 / t19
            t128 = t19 * p
            return t20 + t128

        self.common(
            fn,
            (
                torch.randn(204, 204, 26),
                torch.randn(204, 204, 26),
                torch.randn(26),
            ),
        )
        self.assertEqual(torch._inductor.metrics.generated_kernel_count, 1)

    def test_forced_buffer_realize(self):
        # Test torch._test_inductor_realize forces a buffer to be realized
        def fn(a):
            b = test_operators.realize(a * 2)
            return (b * 2,)

        self.common(fn, (torch.randn(10),))
        self.assertEqual(torch._inductor.metrics.ir_nodes_pre_fusion, 2)

    def test_scheduler_vertical_fusion1(self):
        realize = test_operators.realize

        def fn(sa, ct, p):
            # From torchbench.pyhpc_equation_of_state
            v17 = -3.087032500374211e-7
            v18 = -1.988366587925593e-8
            v19 = -1.061519070296458e-11
            v20 = 1.550932729220080e-10
            t15 = realize(v19 * ct)
            t19 = realize(v17 + ct * (v18 + t15) + v20 * sa)
            t20 = realize(1.0 / t19)
            t128 = realize(t19 * p)
            return t20 + t128

        self.common(
            fn,
            (
                torch.randn(204, 204, 26),
                torch.randn(204, 204, 26),
                torch.randn(26),
            ),
        )
        self.assertEqual(torch._inductor.metrics.ir_nodes_pre_fusion, 5)
        self.assertEqual(
            torch._inductor.metrics.generated_kernel_count,
            1 if self.device == "cuda" else 3,
        )

    def test_sum1(self):
        def fn(a, b):
            return ((a + b).sum(-1),)

        self.common(fn, (torch.randn(8, 8), torch.randn(8, 8)))

    def test_sum2(self):
        def fn(a, b):
            return ((a + b).sum([1, 2]), (a + b).sum(-1))

        self.common(fn, (torch.randn(8, 9, 3, 21), torch.randn(8, 9, 3, 21)))

    def test_sum3(self):
        def fn(a, b):
            r1 = a + b
            r2 = r1.sum(-1)
            r3 = torch.squeeze(b) + 10
            return (r1, r2, r3)

        # Mismatched elements: 2 / 10 (20.0%)
        # Greatest absolute difference: 0.0029296875 at index (8,) (up to 1e-05 allowed)
        # Greatest relative difference: 0.0017482517482517483 at index (6,) (up to 0.001 allowed)
        self.common(fn, (torch.randn(10, 10), torch.randn(1, 10)), atol=1e-5, rtol=2e-3)

    def test_sum4(self):
        def fn(a):
            b = a + 1
            c = b.sum(-1)
            d = c + 3
            e = d.sum(-1)
            f = e + 5
            return (f, e, d, c, b)

        self.common(fn, (torch.randn(1, 16, 8, 8),))

    def test_sum5(self):
        def fn(a):
            b = a + 1
            c = b.sum(-1)
            d = c + 3
            e = d.sum(-1)
            f = e + 5
            return (f,)

        self.common(fn, (torch.randn(1, 17, 8, 9),))

    def test_reduction1(self):
        def fn(a):
            return (a.sum(), a.max(), a.min(), a.argmax(), a.argmin())

        self.common(fn, (torch.tensor([float("-inf"), 0.0, float("inf")]),))

    @skip_if_x86_mac()
    def test_reduction2(self):
        def fn(a):
            # FIXME: a.argmax
            return (a.sum(), a.max(), a.min(), a.argmin())

        self.common(fn, (torch.full((4,), float("inf")),))

    @skip_if_x86_mac()
    def test_reduction3(self):
        def fn(a):
            # FIXME: a.argmin
            return (a.sum(), a.max(), a.min(), a.argmax())

        self.common(fn, (torch.full((4,), float("-inf")),))

    def test_reduction4(self):
        if self.device == "cpu":
            raise unittest.SkipTest("Non-deterministic CPU results")

        def fn(a):
            return (a.argmax(-1), a.argmin(-1))

        inputs = (torch.ones(128), torch.ones(4, 4, 1))
        for i in inputs:
            self.common(fn, (i,))

    @config.patch(unroll_reductions_threshold=1)
    def test_reduction5(self):
        if self.device == "cpu":
            raise unittest.SkipTest("Non-deterministic CPU results")

        def fn(a):
            return (a.sum(), a.max(), a.min(), a.argmax())

        self.common(fn, (torch.full((4,), float("-inf")),))

    def test_unroll_small_reduction(self):
        def fn(x):
            val1, index1 = x.min(-1)
            val2, index2 = x.max(-1)
            return (
                val1,
                index1,
                val2,
                index2,
                x.sum(-1),
                (x > 1).any(-1),
                (x > 0).all(-1),
                x.argmin(-1),
                x.argmax(-1),
                x.amin(-1),
                x.amax(-1),
                x.aminmax(),
            )

        with config.patch(unroll_reductions_threshold=8):
            # small sized reductions will get unrolled
            self.common(fn, (torch.randn(8, 3),))
        torch._dynamo.reset()
        with config.patch(unroll_reductions_threshold=1):
            # make sure things also work if they aren't unrolled
            self.common(fn, (torch.randn(8, 3),))

    def test_multilayer_low_prec(self):
        # fp16 nyi for cpu
        if self.device == "cpu":
            raise unittest.SkipTest("requires CUDA")

        def fn(a):
            return torch.mean(a)

        self.common(fn, ((torch.rand((10, 3, 352, 352), dtype=torch.float16),)))

    def test_expanded_reduction(self):
        if self.device == "cpu":
            raise unittest.SkipTest(
                "https://github.com/pytorch/torchdynamo/issues/1697"
            )

        def fn(x, y):
            z = x * y
            return z.sum((0, 1))

        self.common(fn, (torch.randn(2, 197, 256), torch.randn(2, 1, 256)))

    def test_min_max_reduction(self):
        def fn(a, b):
            return (
                (a + b).max(),
                (a + b).min(),
                torch.amax(a + 1, keepdim=True),
                torch.amin(b + 1, keepdim=True),
            )

        for dtype in [torch.float, torch.bfloat16, torch.float16]:
            self.common(fn, (torch.randn(8, 8).to(dtype), torch.randn(8, 8).to(dtype)))

    def test_fmin_fmax(self):
        def fn(a, b):
            return (
                torch.fmin(a, b),
                torch.fmax(a, b),
                torch.fmax(a + 1, torch.tensor(0.0)),
            )

        self.common(
            fn,
            (
                torch.tensor(
                    [-10.0, 10.0, float("nan"), float("nan"), float("nan"), 3, 4]
                ),
                torch.tensor(
                    [float("nan"), float("nan"), -10.0, 10.0, float("nan"), 4, 3]
                ),
            ),
        )

    def test_sum_int(self):
        def fn(x):
            return 2 * x.sum(-1) + x.sum()

        dtypes = torch.bool, torch.uint8, torch.int
        inps = [torch.randint(2, (64,), dtype=dtype) for dtype in dtypes]
        for i in inps:
            self.common(fn, (i,), check_lowp=False)

    def test_sum_dtype(self):
        def fn(x):
            return x * x.sum(-1, dtype=torch.double) + x.sum(dtype=torch.double)

        self.common(fn, (torch.ones(32, 32) * 70,))

    def test_clamp(self):
        def fn(a, b):
            return (a.clamp(-0.1, 0.1), b.clamp(0), torch.clamp(a + b, max=0))

        self.common(fn, (torch.randn(8, 8), torch.randn(8, 8)))

    def test_clamp_type_promotion(self):
        def fn(a):
            b = torch.tensor(1.0, dtype=torch.double, device=self.device)
            c = torch.full((4,), 2, device=self.device)
            return a.clamp(min=b, max=c)

        self.common(fn, (torch.randint(4, (4,)),))

    def test_arange1(self):
        def fn(x):
            rng1 = torch.arange(8 * 8, dtype=torch.float32, device=x.device).view(8, 8)
            rng2 = torch.arange(10, 18, device=x.device)
            tmp = x * rng1
            return tmp, tmp + rng2

        self.common(fn, (torch.randn(8, 8),))

    def test_arange2(self):
        def fn(x):
            rng1 = torch.arange(8, device=x.device)
            return (x + rng1,)

        self.common(fn, (torch.randint(4, (8, 8)),), check_lowp=False)

    def test_arange3(self):
        def fn(x):
            return x + torch.ops.aten.arange.start_step(
                0, 53, 4, dtype=torch.int64, device=x.device
            )

        self.common(fn, (torch.randn(14),))

    def test_arange4(self):
        def fn(x):
            return x - torch.arange(512, -512, -1.0, device=x.device)

        self.common(fn, (torch.randn(1024),))

    def test_arange5(self):
        def fn(step, device):
            return torch.arange(512, -512, step, device=device)

        compiled_fn = torch._dynamo.optimize()(fn)

        # NOTE: use assertEqual to check dtypes which self.common doesn't do
        for step in (-1, -1.0):
            expect = fn(step, self.device)
            actual = compiled_fn(step, self.device)
            self.assertEqual(expect, actual)
        self.assertEqual(expect, actual)

    def test_arange6(self):
        def fn(x):
            return torch.arange(0.1, 8.0001, 1, dtype=x.dtype, device=x.device)

        # Test that float arguments are truncated to int when dtype is set explicitly
        make_arg = functools.partial(make_tensor, device="cpu", requires_grad=False)
        self.common(fn, (make_arg(1, dtype=torch.float32),))
        self.common(fn, (make_arg(1, dtype=torch.int64),))

    def test_linspace1(self):
        def fn(x):
            return torch.linspace(0.125, 0.875, 7, device=x.device) + x

        self.common(fn, (torch.randn(1, 7),))

    def test_linspace2(self):
        def fn(x):
            return torch.linspace(0, 2, 1, device=x.device) + x

        self.common(fn, (torch.randn(1, 1),))

    def test_linspace3(self):
        def fn(x):
            return torch.linspace(0, 2, 0, device=x.device)

        self.common(fn, (torch.Tensor([]),))

    def test_tensor1(self):
        def fn(x):
            return torch.tensor([1], device=x.device) + x, torch.tensor(
                5, device=x.device
            )

        self.common(fn, (torch.randn(10),))

    def test_tensor2(self):
        def fn(x):
            return torch.tensor(list(range(2, 40, 2)), device=x.device) + x

        self.common(fn, (torch.randn(1),))

    def test_tensor3(self):
        def fn(x):
            return (
                torch.tensor([], device=x.device),
                torch.tensor([1, 2], device=x.device) + 1,
                torch.tensor([1, 2, 3], device=x.device) + 2,
                torch.tensor([1, 2, 3, 4], device=x.device) + x,
            )

        self.common(fn, [torch.randn(4)])

    def test_views1(self):
        def fn1(x, y):
            return (x.view(size2) + y,)

        def fn2(x, y):
            return ((x + 1).view(size2) + y,)

        views = [
            ([5 * 7], [5, 7]),
            ([2 * 3 * 4 * 5 * 6 * 7], [2, 3, 4, 5, 6, 7]),
            ([2 * 3, 4, 5, 6 * 7], [2, 3, 4, 5, 6, 7]),
            ([10 * 5, 20], [10, 5, 20]),
            ([1, 10, 1], [10]),
            ([10, 1, 10, 1, 10], [10, 100]),
            ([2, 2, 2, 2], [4, 4]),
        ]
        for size1, size2 in views:
            self.common(fn1, (torch.randn(size1), torch.randn(size2)))
            self.common(fn2, (torch.randn(size1), torch.randn(size2)))

        for size2, size1 in views:
            self.common(fn1, (torch.randn(size1), torch.randn(size2)))
            self.common(fn2, (torch.randn(size1), torch.randn(size2)))

    def test_views2(self):
        def fn1(x):
            return (x.view(size2) + 1,)

        def fn2(x):
            return ((x * 2).view(size2) + 1,)

        for size1, size2 in [
            ([2, 2, 2, 2], [4, -1]),
            ([10, 1, 10, 1, 10], [-1, 100]),
            ([10 * 5, 20], [10, -1, 20]),
        ]:
            self.common(fn1, (torch.randn(size1),))
            self.common(fn2, (torch.randn(size1),))

    def test_views3(self):
        # example taken from hf_BigBird
        def forward(arg1, arg2):
            index = torch.ops.aten.index(arg1, [arg2])
            view_1 = torch.ops.aten.view(index, [1, 2232, 64])
            view_2 = torch.ops.aten.view(view_1, [1, 12, 62, 192])
            return view_2

        self.common(
            forward,
            (
                rand_strided((64, 64), (64, 1), torch.float32),
                rand_strided((2232,), (1,), torch.int64),
            ),
        )

    def test_views4(self):
        # example taken from hf_BigBird
        def forward(arg1, arg2):
            arg1 = arg1.index_select(0, arg2)
            arg1 = torch.ops.aten.view(arg1, [2, 3, 4, 5, 5])
            arg1 = torch.ops.aten.view(arg1, [2, 3, 2, 10, -1])
            return arg1

        self.common(
            forward,
            (
                torch.randn(12, 5, 5),
                torch.randint(0, 11, (24,)),
            ),
        )

    def test_relu(self):
        def fn(a, b):
            return (torch.relu(a), torch.relu(a + b) / 10)

        self.common(fn, (torch.randn(8, 8), torch.randn(8, 8)))

    def test_exp(self):
        def fn(a, b):
            return (torch.exp(a), torch.exp(a + b))

        self.common(fn, (torch.randn(8, 8), torch.randn(8, 8)))

    def test_exp2(self):
        def fn(a, b):
            return (torch.exp2(a), torch.exp2(a + b), torch.pow(2, -torch.abs(a - b)))

        self.common(fn, (torch.randn(8, 8), torch.randn(8, 8)))

    def test_sigmoid(self):
        def fn(a, b):
            return (torch.sigmoid(a), torch.sigmoid(a + b))

        self.common(fn, (torch.randn(8, 8), torch.randn(8, 8)))

    def test_round(self):
        def fn(a, b):
            return torch.round(a), torch.round(b + 1), torch.round(a, decimals=2)

        # without manual_seed, there is some chance this test fails due to:
        # https://github.com/openai/triton/issues/530
        torch.manual_seed(0)

        # with *100 we are always getting a number exactly at .5 which we don't do right in half
        self.common(fn, (torch.randn(8, 8) * 100, torch.randn(8, 8) * 10))

    def test_round_correctness(self):
        if self.device == "cuda":
            raise unittest.SkipTest("need to debug tl.libdevice on A100/V100")

        def fn(a):
            return torch.round(a)

        self.common(
            fn,
            [torch.arange(-10, 10, 0.1, dtype=torch.float64)],
            check_lowp=False,
        )

    def test_silu(self):
        def fn(a):
            return (torch.nn.functional.silu(a),)

        self.common(fn, (torch.randn(8, 8),))

    # TODO(voz): Re-enable this test ASAP https://github.com/pytorch/pytorch/issues/82763
    @unittest.skip("Skipping due to op bugs")
    def test_nan_to_num(self):
        def fn(a):
            return (
                torch.nan_to_num(a),
                torch.nan_to_num(a, nan=3.0),
                torch.nan_to_num(a, nan=None),
                torch.nan_to_num(a, posinf=4.0),
                torch.nan_to_num(a, neginf=5.0),
                torch.nan_to_num(a, nan=3.0, posinf=4.0, neginf=5.0),
            )

        self.common(
            fn,
            (torch.tensor((float("nan"), float("inf"), float("-inf"), 1.0)),),
            check_lowp=False,  # a much more elaborate test is required to match finfo max's for float and half
        )

    def test_div1(self):
        def fn(a, b):
            return (
                aten.div(a, b, rounding_mode=None),
                aten.div(a, b, rounding_mode="floor"),
                aten.div(a, b, rounding_mode="trunc"),
                a / b,
                a // b,
            )

        self.common(fn, (torch.randn(8, 8) * 100, torch.randn(8, 8) * 100))

    def test_div2(self):
        def fn(a, b):
            return (
                aten.div(a, b, rounding_mode=None),
                aten.div(a, b, rounding_mode="floor"),
                aten.div(a, b, rounding_mode="trunc"),
                a / b,
                a // b,
            )

        self.common(fn, (torch.randint(-100, 100, [8, 8]), 100 * torch.randn(8, 8)))

    def test_div3(self):
        def fn(a, b):
            return (
                aten.div(a, b, rounding_mode=None),
                aten.div(a, b, rounding_mode="floor"),
                aten.div(a, b, rounding_mode="trunc"),
                a / b,
                a // b,
            )

        a = torch.randint(1, 100, [8, 8])
        self.common(fn, (a * 2, a))

    def test_div4(self):
        def fn(a, b):
            return (
                aten.div(a, b, rounding_mode=None),
                aten.div(a, b, rounding_mode="floor"),
                aten.div(a, b, rounding_mode="trunc"),
                a / b,
                a // b,
            )

        self.common(
            fn,
            (torch.randint(-100, 0, [8, 8]), torch.randint(1, 10, [8, 8])),
        )

    def test_div5(self):
        def fn(a, b):
            return (
                aten.div(a, b, rounding_mode=None),
                aten.div(a, b, rounding_mode="floor"),
                aten.div(a, b, rounding_mode="trunc"),
                a / b,
                a // b,
            )

        # divide a scalar
        self.common(fn, (torch.randint(-100, 0, [8, 8]), 16))

    def test_div6(self):
        def fn(a, b):
            return (
                aten.div(a, b, rounding_mode=None),
                aten.div(a, b, rounding_mode="floor"),
                aten.div(a, b, rounding_mode="trunc"),
                a / b,
                a // b,
            )

        # treat boolean as integer
        self.common(
            fn,
            (torch.ones([8, 8], dtype=torch.bool), torch.randint(-100, -1, [8, 8])),
        )

    def test_div7(self):
        def fn(a, b):
            return (
                aten.div(a, b, rounding_mode=None),
                aten.div(a, b, rounding_mode="floor"),
                aten.div(a, b, rounding_mode="trunc"),
                a / b,
                a // b,
            )

        self.common(
            fn,
            (
                torch.randint(2**32, 2**40, [100, 100]),
                torch.randint(-10, -1, [100, 100]),
            ),
        )

    def test_div8(self):
        def fn(a, b):
            return (
                aten.div(a, b, rounding_mode=None),
                aten.div(a, b, rounding_mode="floor"),
                aten.div(a, b, rounding_mode="trunc"),
                a / b,
                a // b,
            )

        self.common(fn, (1024, 100))

    def test_div_zero_dim(self):
        def fn(a, b):
            return (
                aten.div(a, b, rounding_mode=None),
                aten.div(a, b, rounding_mode="floor"),
                aten.div(a, b, rounding_mode="trunc"),
                a / b,
                a // b,
            )

        for dtype in (torch.float32, torch.int64):
            self.common(
                fn,
                (
                    make_tensor(10, device="cpu", dtype=dtype),
                    make_tensor((), device="cpu", dtype=dtype, exclude_zero=True),
                ),
            )
            self.common(
                fn,
                (
                    make_tensor((), device="cpu", dtype=dtype),
                    make_tensor(10, device="cpu", dtype=dtype, exclude_zero=True),
                ),
            )

    def test_div_prim(self):
        def fn(a, b):
            return (torch.ops.prims.div(a, b),)

        for dtype in (torch.float32, torch.int64):
            self.common(
                fn,
                (
                    make_tensor(100, device="cpu", dtype=dtype),
                    make_tensor(100, device="cpu", dtype=dtype, exclude_zero=True),
                ),
            )

    def test_both_scalars(self):
        def fn(a, b):
            return (
                aten.add(a, b),
                aten.add(b, a),
                aten.sub(a, b),
                aten.sub(b, a),
                aten.mul(a, b),
                aten.mul(b, a),
            )

        self.common(fn, (4, 3.3), reference_in_float=False)

    def test_sum_keepdims(self):
        def fn(a, b):
            return (torch.sum(a + b, -1, keepdim=True),)

        self.common(fn, (torch.randn(8, 8), torch.randn(8, 8)))

    def test_large_tensor_reduction(self):
        if not _has_sufficient_memory(self.device, 4.5 * 1024**3):  # 4.5 GiB
            raise unittest.SkipTest("insufficient memory")

        if self.device == "cpu":
            raise unittest.SkipTest("Fails on CPU")

        # Test 64-bit indexing works correctly
        def fn(a):
            return torch.max(a)

        t = torch.ones(2**32, dtype=torch.int8, device=self.device)
        t[-1] = 2

        # self.common OOMs here because it copies inputs to check for mutations
        compiled_fn = torch._dynamo.optimize()(fn)
        actual = compiled_fn(t)
        expect = torch.tensor(2, dtype=torch.int8, device=self.device)
        self.assertEqual(actual, expect)

    def test_large_broadcast_reduction(self):
        if self.device == "cpu":
            raise unittest.SkipTest("Fails on CPU")

        # Test 64-bit indexing works correctly when inputs are less than 32-bit
        # but intermediate tensors require 64-bit indexing
        def fn(a, b):
            return torch.max(a + b)

        t1 = torch.ones(1, 2**16, dtype=torch.int8, device=self.device)
        t2 = torch.ones(2**16, 1, dtype=torch.int8, device=self.device)

        t1[-1, -1] = 2
        t2[-1, -1] = 2

        # self.common OOMs here because it copies inputs to check for mutations
        compiled_fn = torch._dynamo.optimize()(fn)
        actual = compiled_fn(t1, t2)
        expect = torch.tensor(4, dtype=torch.int8, device=self.device)
        self.assertEqual(actual, expect)

    def test_large_pointwise(self):
        if not _has_sufficient_memory(self.device, 2 * (2**31 + 1)):
            raise unittest.SkipTest("insufficient memory")

        def fn(a):
            return a + 1

        t = torch.ones(2**31 + 1, dtype=torch.int8, device=self.device)
        compiled_fn = torch._dynamo.optimize()(fn)
        actual = compiled_fn(t)

        # Can't use assertEqual as it expands broadcasted inputs
        del t
        if torch.device(self.device).type == "cuda":
            torch.cuda.empty_cache()
        self.assertTrue((actual == 2).all())

    def test_large_offset_pointwise(self):
        # Test 64-bit indexing is used when input views a tensor that can be
        # indexed with 32-bit strides but the storage offset pushes it over
        # INT_MAX
        if not _has_sufficient_memory(self.device, (2**31 + 1) + (2**30 + 1)):
            raise unittest.SkipTest("insufficient memory")

        def fn(a):
            return a + 4

        t = torch.ones(2**31 + 1, dtype=torch.int8, device=self.device)
        t[2**30 :] = 0
        compiled_fn = torch._dynamo.optimize()(fn)
        actual = compiled_fn(t[2**30 :])
        self.assertTrue((actual == 4).all())

    def test_large_strided_reduction(self):
        # Test 64-bit indexing is used when input numel is less than INT_MAX
        # but stride calculations go above INT_MAX
        if not _has_sufficient_memory(self.device, 2**31 + 2):
            raise unittest.SkipTest("insufficient memory")

        def fn(a):
            return torch.max(a)

        storage = torch.ones(2**31 + 1, dtype=torch.int8, device=self.device)
        view = storage[::32]
        view[-1] = 2

        compiled_fn = torch._dynamo.optimize()(fn)
        actual = compiled_fn(view)
        expect = torch.tensor(2, dtype=torch.int8, device=self.device)
        self.assertEqual(actual, expect)

    def test_softmax(self):
        def fn(a, b):
            return (torch.softmax(a + b, -1), torch.softmax(a, 0), torch.softmax(b, 1))

        self.common(fn, (torch.randn(8, 8), torch.randn(8, 8)))

    def test_log_softmax(self):
        def fn(a, b):
            return (F.log_softmax(a + b, -1), F.log_softmax(a, 0), F.log_softmax(b, 1))

        self.common(fn, (torch.randn(8, 8), torch.randn(8, 8)))

    def test_transpose(self):
        def fn(a, b):
            return (
                torch.t(a) + b,
                torch.transpose(b * 2, 0, 1) + 10,
            )

        self.common(fn, (torch.randn(8, 8), torch.randn(8, 8)))

    def test_permute1(self):
        def fn(a):
            return (
                torch.permute(a + 1, [2, 1, 4, 0, 3]) + 2,
                torch.permute(a, [2, 1, 4, 0, 3]) + 2,
            )

        self.common(fn, (torch.randn(2, 2, 2, 2, 2),))

    def test_permute2(self):
        def fn(a):
            a = a.unfold(0, 2, 1)
            a = torch.unsqueeze(a, 1)
            a = torch.permute(a, [0, 2, 3, -3])
            return (a,)

        self.common(fn, (torch.randn(4, 4),))

    def test_expand(self):
        def fn(a):
            return (
                (a + 1).expand(3, 4, 2, 3, 2) + 2,
                a.expand(2, 1, 2, 3, 2) + 2,
            ), a.expand(2, -1, 5, -1)

        self.common(fn, (torch.randn(2, 1, 2),))

    def test_squeeze1(self):
        def fn(a):
            return ((a + 1).squeeze() + 2, a.squeeze() + 2)

        self.common(fn, (torch.randn(1, 2, 1, 2, 2, 1, 1),))

    def test_squeeze2(self):
        def fn(a):
            return ((a + 1).squeeze(-1).squeeze(2) + 2, a.squeeze(0) + 2)

        self.common(fn, (torch.randn(1, 2, 1, 2, 2, 2, 1),))

    def test_simplify_loops(self):
        def fn(a, b):
            return a + b

        self.common(
            fn,
            (
                torch.randn(2, 3, 4, 5, 6),
                torch.randn(4, 2, 3, 5, 6).permute(1, 2, 0, 3, 4),
            ),
        )

    def test_unsqueeze(self):
        def fn(a):
            return (
                torch.unsqueeze(a + 1, -1) + 2,
                torch.unsqueeze(a, 2) + 2,
                torch.unsqueeze(a + 1, 0) + 2,
                torch.unsqueeze(a, -2) + 2,
            )

        self.common(
            fn,
            (
                torch.randn(
                    2,
                    2,
                    2,
                    2,
                ),
            ),
        )

    def test_unsqueeze_inplace(self):
        def fn(a):
            tmp1 = a + 1
            aten.unsqueeze_(tmp1, 2)
            tmp2 = aten.unsqueeze_(a + 1, 0) + 2
            return (tmp1, tmp2)

        self.common(
            fn,
            (
                torch.randn(
                    2,
                    2,
                    2,
                    2,
                ),
            ),
        )

    def test_addmm(self):
        def fn(a, b, c):
            return (torch.addmm(a + 1, b + 2, c + 3) + 4,)

        self.common(
            fn,
            (
                torch.randn(8, 8),
                torch.randn(8, 8),
                torch.randn(8, 8),
            ),
        )

    # https://github.com/pytorch/pytorch/issues/98979
    @unittest.skipIf(HAS_CUDA, "cuda failed for float64 linear")
    def test_linear_float64(self):
        mod = torch.nn.Sequential(torch.nn.Linear(8, 16).to(torch.float64)).eval()
        with torch.no_grad():
            self.common(mod, (torch.randn(2, 8).to(torch.float64),))

    def test_linear1(self):
        mod = torch.nn.Sequential(
            torch.nn.Linear(8, 16),
            torch.nn.Sigmoid(),
            ToTuple(),
        )
        self.common(mod, (torch.randn(2, 8),))

    def test_linear2(self):
        mod = torch.nn.Sequential(
            torch.nn.Linear(8, 8),
            torch.nn.ReLU(),
            torch.nn.Linear(8, 8),
            torch.nn.ReLU(),
            torch.nn.Linear(8, 8),
            torch.nn.ReLU(),
            torch.nn.Linear(8, 8),
            torch.nn.ReLU(),
        )
        self.common(mod, (torch.randn(2, 8),))

    def test_bmm1(self):
        def fn(a, b):
            return (
                torch.bmm(a, b),
                torch.bmm(a + 1, b + 2) + 3,
            )

        self.common(
            fn,
            (
                torch.randn(2, 8, 8),
                torch.randn(2, 8, 8),
            ),
            check_lowp=False,
        )
        self.common(
            fn,
            (
                torch.randn(1, 16, 8),
                torch.randn(1, 8, 10),
            ),
            check_lowp=False,
        )

    def test_bmm2(self):
        def fn(a, b):
            return torch.bmm(a.permute(0, 2, 1), b)

        self.common(
            fn,
            (
                torch.randn(1, 8, 8),
                torch.randn(1, 8, 8),
            ),
            check_lowp=False,
        )

    def test_scalar_input(self):
        def fn(x, y):
            a = torch.div(x, y, rounding_mode="floor")
            return a

        self.common(fn, [torch.randint(5, (1, 8)), 5400])

    def test_shape_prop_torch_ones(self):
        class Model(torch.nn.Module):
            def forward(self, attention_scores):
                extended_attention_mask = torch.ones(
                    8, 1, 1, 512, device=attention_scores.device
                )
                attention_scores = attention_scores + extended_attention_mask

                return attention_scores

        mod = Model().eval()
        with torch.no_grad():
            self.common(
                mod,
                (torch.randn(8, 12, 512, 512),),
            )

    @slowTest
    def test_conv_bn_fuse(self):
        # For gpu path, there is an accuracy issue
        if self.device == "cuda":
            raise unittest.SkipTest("only support cpu conv bn test")

        input_shapes = {1: (112,), 2: (112, 112), 3: (55, 55, 55)}
        conv_modules = {1: torch.nn.Conv1d, 2: torch.nn.Conv2d, 3: torch.nn.Conv3d}
        bn_modules = {
            1: torch.nn.BatchNorm1d,
            2: torch.nn.BatchNorm2d,
            3: torch.nn.BatchNorm3d,
        }
        options = itertools.product(
            [1, 2, 3],
            [True, False],
            [1, 3],
            [1, 2],
            [1, 4],
        )

        for (
            dim,
            bias,
            kernel_size,
            dilation,
            groups,
        ) in options:
            oC = 32 * groups
            iC = 3 * groups
            x_shape = (1, iC) + input_shapes[dim]
            mod = torch.nn.Sequential(
                conv_modules[dim](
                    iC,
                    oC,
                    kernel_size=kernel_size,
                    dilation=dilation,
                    groups=groups,
                    bias=bias,
                ),
                bn_modules[dim](oC),
            ).eval()
            test_memory_format = [torch.contiguous_format]
            # TODO: GPU path doesn't support channels_last now.
            if not HAS_CUDA and dim > 1:
                channels_last = (
                    torch.channels_last if dim == 2 else torch.channels_last_3d
                )
                test_memory_format.append(channels_last)
            for memory_format in test_memory_format:
                v = torch.randn(x_shape, dtype=torch.float32).to(
                    memory_format=memory_format
                )
                with torch.no_grad():
                    self.common(
                        mod,
                        (v,),
                    )

    def test_conv_functional_bn_fuse(self):
        # For gpu path, there is an accuracy issue
        if self.device == "cuda":
            raise unittest.SkipTest("only support cpu conv bn test")

        # Define a BatchNorm using functional BN.
        class BatchNorm(torch.nn.BatchNorm2d):
            def __init__(
                self,
                num_features,
                eps=1e-5,
                momentum=0.1,
                affine=True,
                track_running_stats=True,
                device=None,
                dtype=None,
            ):
                factory_kwargs = {"device": device, "dtype": dtype}
                super().__init__(
                    num_features,
                    eps=eps,
                    momentum=momentum,
                    affine=affine,
                    track_running_stats=track_running_stats,
                    **factory_kwargs,
                )

            def forward(self, x):
                if self.momentum is None:
                    exponential_average_factor = 0.0
                else:
                    exponential_average_factor = self.momentum

                if self.training and self.track_running_stats:
                    # TODO: if statement only here to tell the jit to skip emitting this when it is None
                    if self.num_batches_tracked is not None:  # type: ignore[has-type]
                        self.num_batches_tracked = self.num_batches_tracked + 1  # type: ignore[has-type]
                        if self.momentum is None:  # use cumulative moving average
                            exponential_average_factor = 1.0 / float(
                                self.num_batches_tracked
                            )
                        else:  # use exponential moving average
                            exponential_average_factor = self.momentum
                if self.training:
                    bn_training = True
                else:
                    bn_training = (self.running_mean is None) and (
                        self.running_var is None
                    )
                x = F.batch_norm(
                    x,
                    # If buffers are not to be tracked, ensure that they won't be updated
                    self.running_mean
                    if not self.training or self.track_running_stats
                    else None,
                    self.running_var
                    if not self.training or self.track_running_stats
                    else None,
                    self.weight,
                    self.bias,
                    bn_training,
                    exponential_average_factor,
                    self.eps,
                )
                return x

        v = torch.randn(1, 3, 556, 56, dtype=torch.float32)
        mod = torch.nn.Sequential(
            torch.nn.Conv2d(
                3,
                64,
                kernel_size=3,
                dilation=1,
                groups=1,
                bias=True,
            ),
            BatchNorm(64),
        ).eval()
        with torch.no_grad():
            self.common(
                mod,
                (v,),
            )

    def test_upsample_cat_conv(self):
        if self.device == "cuda":
            raise unittest.SkipTest("only support cpu upsample_cat_conv test")

        class M(torch.nn.Module):
            def __init__(
                self,
                **kwargs,
            ):
                super().__init__()
                self.upsample = torch.nn.UpsamplingNearest2d(scale_factor=2)
                self.conv = torch.nn.Conv2d(
                    8,
                    5,
                    kernel_size=1,
                    padding=0,
                    stride=1,
                    dilation=1,
                    **kwargs,
                )

            def forward(self, x, y):
                x = self.upsample(x)
                z = torch.cat([x, y], dim=1)
                z = self.conv(z)
                return z

        v1 = torch.randn([8, 2, 12, 26])
        v2 = torch.randn([8, 6, 24, 52])

        with torch.no_grad():
            self.common(
                M().eval(),
                (v1, v2),
            )

    def test_conv2d_packed(self):
        if self.device == "cuda":
            raise unittest.SkipTest("only support cpu conv2d packed test")

        x_shape = (1, 3, 56, 56)
        for mode_train in [True, False]:
            mod = torch.nn.Sequential(torch.nn.Conv2d(3, 64, 3, 3)).train(
                mode=mode_train
            )
            v = torch.randn(x_shape, dtype=torch.float32)
            with torch.no_grad():
                self.common(
                    mod,
                    (v,),
                )

    def test_conv_used_from_multiple_places(self):
        if self.device == "cuda":
            raise unittest.SkipTest("only support cpu conv/linear fusion test")

        class M(torch.nn.Module):
            def __init__(self, conv_in_channel, conv_out_channel) -> None:
                super().__init__()
                self.conv = torch.nn.Conv2d(conv_in_channel, conv_out_channel, (3, 3))

            def forward(self, x):
                res = self.conv(x)
                res = F.relu(res)
                res = self.conv(res)
                return res

        with torch.no_grad():
            m = M(3, 3).eval()
            m_opt = torch.compile(m)
            x = torch.randn(1, 3, 224, 224)
            m_opt(x)
            self.assertEqual(m(x), m_opt(x))

    def test_linear_used_from_multiple_places(self):
        if self.device == "cuda":
            raise unittest.SkipTest("only support cpu conv/linear fusion test")

        class M(torch.nn.Module):
            def __init__(self, in_channel, out_channel) -> None:
                super().__init__()
                self.linear = torch.nn.Linear(in_channel, out_channel)

            def forward(self, x):
                res = self.linear(x)
                res = F.relu(res)
                res = self.linear(res)
                return res

        if has_bf16_support():
            with torch.no_grad():
                m = M(224, 224).bfloat16().eval()
                m_opt = torch.compile(m)
                x = torch.randn(224, 224, dtype=torch.bfloat16)
                m_opt(x)
                self.assertEqual(m(x), m_opt(x))

    def test_linear_packed(self):
        options = itertools.product([[2, 3, 10], [2, 10], [10]], [True, False])
        for input_shape, bias in options:
            mod = torch.nn.Sequential(
                torch.nn.Linear(input_shape[-1], 30, bias=bias)
            ).eval()

            v = torch.randn(input_shape)
            with torch.no_grad():
                self.common(
                    mod,
                    (v,),
                )
            if has_bf16_support() and len(input_shape) > 1:
                mod = mod.to(torch.bfloat16)
                v = v.to(torch.bfloat16)
                with torch.no_grad():
                    self.common(
                        mod,
                        (v,),
                    )

    def test_linear_buffer_reuse(self):
        class M(torch.nn.Module):
            def __init__(self):
                super().__init__()
                self.linear1 = torch.nn.Linear(16, 16)
                self.tanh = torch.nn.Tanh()
                self.linear2 = torch.nn.Linear(16, 16)

            def forward(self, x):
                x = self.linear1(x)
                x = self.tanh(x)
                x = self.linear2(x)
                return x

        mod = M().eval()
        v = torch.randn(1, 16)

        with torch.no_grad():

            def compile_fx_wrapper(model_, example_inputs_):
                return compile_fx(model_, example_inputs_)

            def run(*ex, **kwargs):
                return mod(*ex, **kwargs)

            run = torch._dynamo.optimize(compile_fx_wrapper)(run)
            code = run_and_get_cpp_code(run, v)
            self.assertFalse("= as_strided(" in code)
            self.assertEqual(run(*v), mod(*v))

    def test_conv_transpose2d_packed(self):
        if self.device == "cuda":
            raise unittest.SkipTest("only support cpu conv_transpose2d packed test")

        x_shape = (1, 3, 28, 28)
        mod = torch.nn.Sequential(torch.nn.ConvTranspose2d(3, 64, 3, 3)).eval()
        v = torch.randn(x_shape, dtype=torch.float32)
        with torch.no_grad():
            self.common(
                mod,
                (v,),
            )

    def test_view_detach(self):
        def fn(a):
            return a[0].detach()

        self.common(
            fn,
            (torch.randn([4, 4], requires_grad=True),),
        )

    def test_gather1(self):
        def fn(a, b):
            return (
                torch.gather(a.expand([4, 5, 10, 6]), 3, b + 1),
                torch.gather(a.expand([4, 5, 10, 6]), -1, b + 1),
            )

        self.common(
            fn,
            (
                torch.randn([1, 1, 10, 6]),
                torch.randint(5, [4, 5, 10, 1], dtype=torch.int64),
            ),
        )

    def test_gather2(self):
        # 0d tensor
        def fn(a, b):
            return torch.gather(a, 0, b) + torch.gather(a, -1, b)

        x = torch.tensor(123)
        y = torch.tensor(0)
        self.assertEqual(fn(x, y), x + x)

    def test_gather3(self):
        def fn(a, b):
            return torch.gather(a, 1, b, sparse_grad=True)

        self.common(
            fn,
            (
                torch.randn([4, 5, 10, 6], requires_grad=True),
                torch.randint(5, [4, 5, 10, 1], dtype=torch.int64),
            ),
        )

    def test_slice1(self):
        def fn(a):
            return (
                a[:, :10, 0] + a[:, 10:, 0],
                (a + 1)[:, :10, 0] + (a + 1)[:, 10:, 0],
                a[:, -30:, 0],  # negative index out of range
                a[:, :-30, 0],  # negative index out of range
            )

        self.common(
            fn,
            (torch.randn([2, 20, 2]),),
        )

    def test_slice2(self):
        def fn(a):
            return (
                a[:-1, ::2, -1] + a[-1:, 1::2, -2],
                (a + 1)[:-1, ::2, -1] + (a + 2)[-1:, 1::2, -2],
            )

        self.common(
            fn,
            (torch.randn([2, 20, 2]),),
        )

    def test_split_with_sizes(self):
        def fn(a, sizes):
            return [t + 1.0 for t in torch.split(a * 2.0, sizes, -1)]

        self.common(fn, (torch.randn(2, 2, 10), [3, 3, 4]))
        self.common(fn, (torch.randn(2, 2, 10), [4, 3, 3]))
        self.common(fn, (torch.randn(2, 2, 10), [1, 2, 3, 4]))

    def test_split(self):
        def fn(a):
            t = torch.split(a, 3, -1)
            return (t[0], t[1], t[2], t[3])

        def fn2(a):
            return fn(a + 1)

        self.common(
            fn,
            (torch.randn([2, 2, 10]),),
        )

        self.common(
            fn2,
            (torch.randn([2, 2, 10]),),
        )

    def test_to_dtype(self):
        def fn(a, b):
            return (
                aten._to_copy(a, dtype=6),
                aten._to_copy(b + 1, dtype=6),
                aten.to(b, torch.float64),
                aten.to(b, torch.bool),
            )

        self.common(
            fn,
            (
                torch.randn([2, 2, 10]),
                torch.randn([2, 2, 10], dtype=torch.float64),
            ),
        )

    @requires_cuda()
    def test_to_device(self):
        def fn(a):
            if a.device.type == "cpu":
                return aten._to_copy(a, device=torch.device("cuda"), dtype=6, layout=0)
            else:
                return aten._to_copy(a, device=torch.device("cpu"), dtype=6, layout=0)

        self.common(
            fn,
            (torch.randn([2, 2, 10]),),
        )

    def test_to_memory_format(self):
        def fn(a, memory_format):
            return a.to(memory_format=memory_format)

        self.common(
            fn,
            (torch.randn([2, 2, 10, 10]), torch.channels_last),
        )
        self.common(
            fn,
            (
                torch.randn([2, 2, 10, 10]).to(memory_format=torch.channels_last),
                torch.contiguous_format,
            ),
        )

    @requires_cuda()
    def test_to_device_constant(self):
        def fn(a):
            d1 = a.device.type
            if d1 == "cpu":
                d2 = "cuda"
            else:
                d2 = "cpu"

            const1 = torch.as_tensor(list(range(64)), device=d2)
            return (
                torch.arange(10, device=d2).to(d1) + a,
                const1.to(d1),
                (const1 + 1).to(d1),
            )

        self.common(
            fn,
            (torch.randn([10]),),
        )

    @requires_cuda()
    def test_multi_device(self):
        def fn(x):
            x = x + 1
            x = x + 2
            x = x.cuda()
            x = x + 3
            x = x + 4
            x = x.cpu()
            x = x + 5
            x = x + 6
            x = x.cuda()
            x = x + 7
            x = x + 8
            x = x.cpu()
            x = x + 9
            x = x + 10
            return x

        self.common(
            fn,
            (torch.randn([2, 2, 10]),),
            check_lowp=False,  # cpu doesn't understand fp16, and there are explicit .cpu() calls
        )

    @requires_multigpu()
    def test_multi_gpu_device(self):
        def fn(x, y):
            r = torch.ops.aten.div(x, y)
            r = r.to("cuda:1")
            return 2 * r

        self.common(fn, (torch.randn(4), torch.randn(4)), check_lowp=False)

    @requires_multigpu()
    def test_multi_gpu_recompile_on_index(self):
        torch.set_float32_matmul_precision("high")

        def gemm(x, y):
            return x @ y

        failed_guard = None

        def fail(guard):
            nonlocal failed_guard
            failed_guard = guard

        gemm_opt = torch._dynamo.optimize("inductor", guard_fail_fn=fail)(gemm)

        x0 = torch.randn(1024, 1024, device="cuda:0")
        y0 = torch.randn(1024, 1024, device="cuda:0")

        gemm_opt(x0, y0)

        x1 = torch.randn(1024, 1024, device="cuda:1")
        y1 = torch.randn(1024, 1024, device="cuda:1")

        gemm_opt(x1, y1)
        self.assertTrue(failed_guard is not None)
        self.assertTrue(
            "tensor 'x' Tensor device index mismatch. Expected device index to be"
            in failed_guard.reason
        )

    def test_unbind(self):
        def fn(a):
            return torch.unbind(a), torch.unbind(a, -1)

        self.common(
            fn,
            (torch.randn([4, 4, 4]),),
        )

    def test_convolution1(self):
        m = torch.nn.Sequential(
            torch.nn.Conv2d(5, 6, [3, 3]),
            torch.nn.ReLU(),
            ToTuple(),
        )

        self.common(
            m,
            (torch.randn([2, 5, 16, 16]),),
            # Mismatched elements: 10 / 2352 (0.4%)
            # Greatest absolute difference: 5.7220458984375e-05 at index (0, 3, 12, 12) (up to 1e-05 allowed)
            # Greatest relative difference: 0.06512477175897748 at index (0, 4, 11, 9) (up to 0.001 allowed)
            atol=6e-5,
            rtol=0.001,
        )

    def test_convolution2(self):
        def fn(x, w, b):
            # transposed conv
            return (aten.convolution(x, w, b, [4], [0], [1], True, [0], 1),)

        self.common(
            fn,
            (
                torch.randn([2, 32, 90]),
                torch.randn([32, 16, 8]),
                torch.randn([16]),
            ),
            check_lowp=False,
        )

    def test_convolution3(self):
        # Test stride or padding or dilation is 1 element list.
        m = torch.nn.Sequential(
            torch.nn.Conv2d(5, 6, [3, 3], stride=[1], padding=[0], dilation=[1]),
            torch.nn.ReLU(),
            ToTuple(),
        )

        self.common(
            m,
            (torch.randn([2, 5, 16, 16]),),
            atol=6e-5,
            rtol=0.001,
        )

    def test_conv2d_channels_last(self):
        if self.device == "cuda":
            raise unittest.SkipTest("only support cpu conv2d channels_last")

        m = torch.nn.Sequential(
            torch.nn.Conv2d(3, 3, 1, 1),
            ToTuple(),
        )
        # only weight is channels_last
        self.common(
            m.to(memory_format=torch.channels_last),
            (torch.randn([2, 3, 16, 16]),),
            check_lowp=False,
        )
        # only activation is channels_last
        self.common(
            m,
            (torch.randn([2, 3, 16, 16]).to(memory_format=torch.channels_last),),
            check_lowp=False,
        )
        # activation and weight are all channels_last
        self.common(
            m.to(memory_format=torch.channels_last),
            (torch.randn([2, 3, 16, 16]).to(memory_format=torch.channels_last),),
            check_lowp=False,
        )

    def test_conv2d_backward_channels_last(self):
        def fn(grad_output, inp, weight):
            convolution_backward_8 = torch.ops.aten.convolution_backward.default(
                grad_output,
                inp,
                weight,
                [320],
                [1, 1],
                [0, 0],
                [1, 1],
                False,
                [0, 0],
                1,
                [True, True, True],
            )
            return convolution_backward_8

        # only weight is channels_last
        self.common(
            fn,
            (
                torch.randn([2, 320, 8, 8]),
                torch.randn([2, 2048, 8, 8]),
                torch.randn([320, 2048, 1, 1]).to(memory_format=torch.channels_last),
            ),
            check_lowp=False,
        )

    def test_conv3d_channels_last(self):
        if self.device == "cuda":
            raise unittest.SkipTest("only support cpu conv3d channels_last")

        m = torch.nn.Sequential(
            torch.nn.Conv3d(3, 3, 1, 1),
            ToTuple(),
        )
        # only weight is channels_last
        self.common(
            m.to(memory_format=torch.channels_last_3d),
            (torch.randn([2, 3, 16, 16, 16]),),
        )
        # only activation is channels_last
        self.common(
            m,
            (torch.randn([2, 3, 16, 16, 16]).to(memory_format=torch.channels_last_3d),),
        )
        # activation and weight are all channels_last
        self.common(
            m.to(memory_format=torch.channels_last_3d),
            (torch.randn([2, 3, 16, 16, 16]).to(memory_format=torch.channels_last_3d),),
        )

    def test_adaptive_avg_pool2d1(self):
        def fn(x):
            return aten._adaptive_avg_pool2d(x, (6, 6)), aten._adaptive_avg_pool2d(
                x + 1, (2, 5)
            )

        self.common(
            fn,
            (torch.randn(2, 4, 16, 16),),
            check_lowp=False,
        )

        # lowering to avg_pool2d case
        self.common(
            fn,
            (torch.randn(2, 4, 3, 3),),
        )

        # no-op case
        self.common(
            fn,
            (torch.randn(2, 4, 6, 6),),
        )

    def test_adaptive_avg_pool2d2(self):
        # Big kernel size, use fallback
        def fn(x):
            return aten._adaptive_avg_pool2d(x, (4, 4))

        torch._inductor.metrics.generated_kernel_count = 0
        self.common(
            fn,
            (torch.randn(2, 4, 21, 21),),
            check_lowp=False,
        )
        self.assertEqual(torch._inductor.metrics.generated_kernel_count, 0)

    def test_adaptive_avg_pool2d_low_prec(self):
        class Model(torch.nn.Module):
            def __init__(self):
                super(Model, self).__init__()
                self.avgpool = torch.nn.AdaptiveAvgPool2d((1, 1))

            def forward(self, x):
                x = self.avgpool(x)
                return x

        mod = Model()
        for dtype in [torch.half, torch.bfloat16]:
            x = torch.randn(4, 3, 7, 7).to(dtype=dtype)
            opt_mod = torch.compile(mod)
            res = opt_mod(x)
            expected = mod(x)
            self.assertTrue(torch.allclose(res, expected))

    def test_max_pool2d1(self):
        def fn(x):
            return aten.max_pool2d_with_indices(x, [3, 3], [2, 2])

        self.common(
            fn,
            (torch.randn(2, 4, 16, 16),),
        )

    def test_max_pool2d2(self):
        def fn(x):
            return aten.max_pool2d_with_indices(x, [3, 3], [2, 2])

        self.common(
            fn,
            (torch.randn([16, 64, 55, 55]),),
        )

    def test_max_pool2d3(self):
        def fn(x):
            # with padding
            return (
                aten.max_pool2d_with_indices(x, [3, 3], [2, 2], [1, 1]),
                aten.max_pool2d_with_indices(
                    x,
                    [
                        3,
                    ],
                    [
                        2,
                    ],
                    [
                        1,
                    ],
                ),
            )

        self.common(
            fn,
            (-torch.arange(1 * 8 * 8, dtype=torch.float32).view(1, 1, 8, 8),),
        )

    def test_max_pool2d4(self):
        def fn(x):
            # with padding
            return aten.max_pool2d_with_indices(x, [3, 3], [2, 2], [0, 0], [1, 1], True)

        self.common(
            fn,
            (torch.randn([2, 8, 111, 111]),),
        )

    def test_max_pool2d5(self):
        def fn(x):
            return aten.max_pool2d_with_indices(x, [3, 3], [])

        self.common(
            fn,
            (torch.randn([16, 64, 55, 55]),),
        )

    def test_max_pool2d6(self):
        # Too big kernel size, use fallback
        def fn(x):
            return aten.max_pool2d_with_indices(x, [13, 13], [])

        torch._inductor.metrics.generated_kernel_count = 0
        self.common(
            fn,
            (torch.randn([16, 64, 55, 55]),),
        )
        self.assertEqual(torch._inductor.metrics.generated_kernel_count, 0)

    # From https://github.com/pytorch/pytorch/issues/94775
    def test_max_pool2d7(self):
        # ceil mode turns on
        def fn(x):
            return torch.nn.functional.max_pool2d(
                x, 1, stride=(2, 2), padding=0, ceil_mode=True
            )

        self.common(
            fn,
            (torch.randn([1, 1, 6, 7]),),
        )

    def test_avg_pool2d1(self):
        def fn(x):
            return aten.avg_pool2d(x, [3, 3], [2, 2])

        self.common(
            fn,
            (torch.randn(2, 4, 16, 16),),
        )

    def test_avg_pool2d2(self):
        def fn(x):
            return aten.avg_pool2d(x, [3, 3], [2, 2])

        self.common(
            fn,
            (torch.randn([16, 64, 55, 55]),),
        )

    def test_avg_pool2d3(self):
        def fn(x):
            return (
                aten.avg_pool2d(x, [3, 3], [2, 2], [1, 1]),
                aten.avg_pool2d(
                    x,
                    [
                        3,
                    ],
                    [
                        2,
                    ],
                    [
                        1,
                    ],
                ),
            )

        self.common(
            fn,
            (-torch.arange(1 * 8 * 8, dtype=torch.float32).view(1, 1, 8, 8),),
        )

    def test_avg_pool2d4(self):
        def fn(x):
            return aten.avg_pool2d(x, [3, 3], [2, 2], [0, 0], True)

        self.common(
            fn,
            (torch.randn([2, 8, 111, 111]),),
        )

    def test_avg_pool2d5(self):
        def fn(x):
            return aten.avg_pool2d(x, [3, 3], [2, 2], [1, 1], count_include_pad=False)

        self.common(
            fn,
            (-torch.arange(1 * 8 * 8, dtype=torch.float32).view(1, 1, 8, 8),),
        )

    def test_avg_pool2d6(self):
        def fn(x):
            return aten.avg_pool2d(x, [3, 3], [2, 2], [1, 1], divisor_override=3)

        self.common(
            fn,
            (-torch.arange(1 * 8 * 8, dtype=torch.float32).view(1, 1, 8, 8),),
        )

    def test_avg_pool2d7(self):
        # Large kernel size, use fallback
        def fn(x):
            return aten.avg_pool2d(x, [13, 13], [1, 1], [0, 0])

        torch._inductor.metrics.generated_kernel_count = 0
        self.common(
            fn,
            (-torch.arange(1 * 24 * 24, dtype=torch.float32).view(1, 1, 24, 24),),
        )
        self.assertEqual(torch._inductor.metrics.generated_kernel_count, 0)

    def test_alexnet_prefix(self):
        def forward(arg6, arg7, arg16):
            convolution = torch.ops.aten.convolution(
                arg16, arg7, arg6, [4, 4], [2, 2], [1, 1], False, [0, 0], 1
            )
            relu = torch.ops.aten.relu(convolution)
            max_pool2d_with_indices = torch.ops.aten.max_pool2d_with_indices(
                relu, [3, 3], [2, 2]
            )
            getitem = max_pool2d_with_indices[0]
            return (getitem,)

        self.common(
            forward,
            (
                rand_strided((64,), (1,), torch.float32, "cpu"),
                rand_strided((64, 3, 11, 11), (363, 121, 11, 1), torch.float32, "cpu"),
                rand_strided(
                    (16, 3, 224, 224), (150528, 50176, 224, 1), torch.float32, "cpu"
                ),
            ),
            # Mismatched elements: 127 / 746496 (0.0%)
            # Greatest absolute difference: 0.0009765625 at index (1, 62, 7, 16) (up to 1e-05 allowed)
            # Greatest relative difference: 0.05187467899332306 at index (14, 18, 11, 0) (up to 0.001 allowed)
            atol=1e-3,
            rtol=0.001,
        )

    def test_elu(self):
        def fn(x):
            return aten.elu(x, 1.6732632423543772, 1.0507009873554805) + 2, aten.elu(
                x + 1, 2, 3, 4
            )

        self.common(
            fn,
            (torch.randn([16, 16]),),
        )

    def test_tan(self):
        def fn(x):
            return aten.tan(x) + 2, aten.tan(x + 1)

        self.common(
            fn,
            (torch.randn([16, 16]),),
        )

    def test_tanh(self):
        def fn(x):
            return aten.tanh(x) + 2, aten.tanh(x + 1)

        self.common(
            fn,
            (torch.randn([16, 16]),),
        )

    def test_lgamma(self):
        def fn(x):
            return aten.lgamma(x) + 2, aten.cos(x + 1)

        self.common(
            fn,
            (torch.randn([16, 16]),),
        )

    def test_cos(self):
        def fn(x):
            return aten.cos(x) + 2, aten.cos(x + 1)

        self.common(
            fn,
            (torch.randn([16, 16]),),
        )

    def test_sin(self):
        def fn(x):
            return aten.sin(x) + 2, aten.sin(x + 1)

        self.common(
            fn,
            (torch.randn([16, 16]),),
        )

    def test_repeat(self):
        def fn(x):
            return (
                x.repeat(2, 2, 3, 1),
                x.repeat(8, 1, 1, 1),
                x.repeat(2, 1, 1, 1, 1, 1),
            )

        self.common(
            fn,
            (torch.randn([1, 2, 4, 8]),),
        )

    def test_embedding(self):
        m = torch.nn.Sequential(
            torch.nn.Embedding(10, 4, padding_idx=0),
            torch.nn.ReLU(),
            ToTuple(),
        )

        self.common(
            m,
            (torch.randint(10, [2, 8]),),
        )

    def test_mean(self):
        def fn(x):
            return (
                x.mean(),
                x.mean(-1),
                torch.mean(x, -2, keepdim=True),
                x.mean([0, 1]),
            )

        self.common(
            fn,
            (torch.randn([1, 2, 4, 8]),),
        )

    def test_var_mean(self):
        def fn(x):
            return (
                *torch.var_mean(x, -1),
                *torch.var_mean(x, [1, 3]),
            )

        self.common(
            fn,
            (torch.randn([1, 2, 4, 8]),),
        )

    @config.patch(pick_loop_orders=True)
    def test_transposed_propagates(self):
        @torch._dynamo.optimize("inductor", nopython=True)
        def fn(x, y):
            return x + y

        a = torch.randn(1, 4, 4, 4, device=self.device).permute(0, 2, 3, 1)
        b = torch.randn(4, 4, 4, device=self.device).permute(1, 2, 0)
        c = fn(a, b)
        self.assertEqual(a.stride(), c.stride())
        self.assertEqual(c.stride()[2], 1)

    def test_std(self):
        def fn(x):
            return (
                torch.var(x, True),
                torch.var(x, False),
                torch.var(x, -1, True),
                torch.var(x, -1, False),
                torch.std(x, False),
                torch.std(x, [0, 1], True),
                torch.std(x, [0, 1], False),
                torch.std(x, -2, True, keepdim=True),
            )

        self.common(
            fn,
            (torch.randn([2, 4, 4, 8]),),
        )

    def test_embedding_bag(self):
        def fn(w, i, o):
            return aten._embedding_bag(w, i, o, False, 0, False, None)

        self.common(
            fn,
            (torch.randn([10, 4]), torch.randint(10, [8]), torch.tensor([0, 2, 6])),
        )

    def test_batch_norm_2d(self):
        m = torch.nn.Sequential(
            torch.nn.BatchNorm2d(10),
            torch.nn.ReLU(),
        )
        m.eval()
        self.common(m, (torch.randn([2, 10, 8, 8]),), check_lowp=False)
        self.common(
            m,
            (torch.randn([3, 10, 16, 16]),),
            check_lowp=False,  # too painful to match types of bn model
        )

    def test_layer_norm(self):
        m = torch.nn.Sequential(
            torch.nn.LayerNorm(32),
            torch.nn.ReLU(),
        )
        m.eval()
        self.common(m, (torch.randn([16, 32]),), check_lowp=False)
        if self.device != "cpu":
            self.assertEqual(torch._inductor.metrics.generated_kernel_count, 1)

    def test_transpose_add(self):
        def fn(a, b):
            return a.t() + b

        self.common(
            fn, (torch.randn([16, 32]), torch.randn([32, 16])), check_lowp=False
        )
        if self.device != "cpu":
            self.assertEqual(torch._inductor.metrics.generated_kernel_count, 1)

    @patch.object(config.triton, "persistent_reductions", True)
    def test_softmax_one_kernel_persist(self):
        def fn(x):
            dim = 1
            x_max = torch.amax(x, dim, keepdim=True)
            unnormalized = torch.exp(x - x_max)
            result = unnormalized / torch.sum(unnormalized, dim, keepdim=True)
            return result

        self.common(fn, (torch.randn([16, 32]),), check_lowp=False)
        if self.device != "cpu":
            self.assertEqual(torch._inductor.metrics.generated_kernel_count, 1)

    @patch.object(config.triton, "persistent_reductions", False)
    def test_softmax_one_kernel_loop(self):
        def fn(x):
            x_max = torch.amax(x, 1, keepdim=True)
            unnormalized = torch.exp(x - x_max)
            result = unnormalized / torch.sum(unnormalized, 1, keepdim=True)
            return result

        self.common(fn, (torch.randn([16, 32]),), check_lowp=False)
        if self.device != "cpu":
            self.assertEqual(torch._inductor.metrics.generated_kernel_count, 1)

    def test_cauchy(self):
        def fn(x, y):
            return torch.sum(1 / (torch.unsqueeze(x, -1) - y))

        self.common(
            fn,
            (
                torch.randn(32),
                torch.randn(32),
            ),
            # Absolute difference: 0.0003662109375 (up to 0.0001 allowed)
            # Relative difference: 1.8804297408767818e-05 (up to 1e-05 allowed)
            atol=5 * 1e-4,
            rtol=5 * 1e-5,
            check_lowp=False,
        )
        if self.device != "cpu":
            self.assertEqual(torch._inductor.metrics.generated_kernel_count, 1)

    def test_gather_scatter(self):
        def fn(node_feat, edge_index):
            src_node_feat = node_feat[edge_index[0]]
            dst_node_feat = node_feat[edge_index[1]]
            edge_feat = src_node_feat - dst_node_feat + 1
            new_node_feat = torch.zeros_like(node_feat)
            new_node_feat.scatter_add_(
                0, edge_index[1].unsqueeze(-1).expand_as(edge_feat), edge_feat
            )
            return new_node_feat

        num_nodes = 16
        num_features = 32
        node_feat = torch.randn(num_nodes, num_features)
        edge_index = torch.randint(0, num_nodes, size=(2, num_nodes * 5))
        self.common(
            fn,
            (
                node_feat,
                edge_index,
            ),
            check_lowp=False,
        )
        if self.device != "cpu":
            self.assertEqual(torch._inductor.metrics.generated_kernel_count, 2)

    @config.patch(max_fusion_size=1)
    def test_no_mega_fusion_during_lowering(self):
        n = 50

        def fn(*args):
            x = args[0]
            for i in range(n):
                x = torch.add(x, args[i])
            return x

        self.common(
            fn,
            [torch.randn(64) for _ in range(n)],
            check_lowp=False,
        )
        print("-->", torch._inductor.metrics.generated_kernel_count)
        if self.device != "cpu":
            self.assertTrue(torch._inductor.metrics.generated_kernel_count > 1)

    def test_move_arange(self):
        def fn(x):
            return torch.arange(len(x), device="cpu").to(x.device) + x

        self.common(fn, (torch.randn([32]),), check_lowp=False)
        # if we have a copy there will be more than 1 kernel
        self.assertEqual(torch._inductor.metrics.generated_kernel_count, 1)

    def test_leaky_relu(self):
        def fn(x):
            return aten.leaky_relu(x, 0.2) + 2, aten.leaky_relu(x + 1)

        self.common(
            fn,
            (torch.randn([16, 16]),),
        )

    def test_gelu(self):
        def fn(x):
            return aten.gelu(x) + 2, aten.gelu(x + 1)

        self.common(
            fn,
            (torch.randn([16, 16]),),
        )

    def test_clone(self):
        def fn(x):
            return aten.clone(x) + 2, aten.clone(x + 1)

        self.common(
            fn,
            (torch.randn([16, 16]),),
        )

    def test_masked_fill(self):
        def fn(mask, value):
            return aten.masked_fill(value, mask, -10000.0) + 2, aten.masked_fill(
                value / 2.0, torch.logical_not(mask), 667
            )

        self.common(
            fn,
            (
                torch.randint(0, 1, [1, 16], dtype=torch.bool),
                torch.randn([16, 16]),
            ),
        )

    def test_masked_fill_promotion(self):
        def fn(mask, value):
            return aten.masked_fill(value, mask, torch.tensor(3.5))

        opt_fn = torch._dynamo.optimize("inductor")(fn)
        for inp in (
            torch.randn(
                [16, 16],
                dtype=torch.float16 if self.device == "cuda" else torch.float32,
                device=self.device,
            ),
            torch.randint(16, (16, 16), device=self.device),
        ):
            inputs = (
                torch.randint(0, 1, [1, 16], dtype=torch.bool, device=self.device),
                inp,
            )
            self.assertEqual(fn(*inputs), opt_fn(*inputs))

    def test_fill1(self):
        def fn(x):
            tmp = torch.ones_like(x)
            return tmp, aten.fill.Scalar(tmp, 2)

        self.common(
            fn,
            (torch.randn([16, 16]),),
        )

    def test_fill2(self):
        def fn(x):
            tmp = torch.ones_like(x)
            return tmp, aten.fill.Tensor(tmp, torch.tensor(3.0))

        self.common(
            fn,
            (torch.randn([16, 16]),),
        )

    def test_pow1(self):
        def fn(x):
            return [aten.pow(x, e) for e in range(-8, 9)]

        self.common(
            fn,
            (torch.randn([16, 16]),),
        )

    def test_pow2(self):
        def fn(x):
            return aten.pow(1000, x), aten.pow(x, 1000)

        self.common(
            fn,
            # TODO: Remove dtype once https://github.com/pytorch/pytorch/issues/94010 is fixed
            (
                torch.randn(
                    [16, 16],
                    dtype=torch.float64 if self.device == "cpu" else torch.float32,
                ),
            ),
            # Mismatched elements: 9 / 256 (3.5%)
            # Greatest absolute difference: 2.491354329061828e+28 at index (6, 6) (up to 1e-05 allowed)
            # Greatest relative difference: 2.9793410720160818e-05 at index (4, 5) (up to 1.3e-06 allowed)
            atol=1e-5,
            rtol=3e-05,
        )

    def test_pow3(self):
        # power of 0.5 is special-cased, arbitrary power would still produce triton codegen error
        def fn(x):
            z = torch.tensor(0.123, device=self.device)
            w = z + x
            return torch.pow(w, 0.5)

        opt = torch._dynamo.optimize("inductor")(fn)
        input = torch.rand(())
        self.assertTrue(same(opt(input), fn(input)))

    def test_pow_int(self):
        def fn(x, y):
            return torch.pow(x, 0x57), torch.pow(x, y)

        for dtype in (torch.uint8, torch.int8, torch.int16, torch.int32, torch.int64):
            intmax = torch.iinfo(dtype).max
            make_arg = functools.partial(
                make_tensor, dtype=dtype, device="cpu", requires_grad=False
            )
            self.common(
                fn,
                (
                    make_arg(16, 16),
                    make_arg(16, 16, high=intmax),
                ),
            )

    def test_glu(self):
        def fn(x):
            return aten.glu(x, -1), aten.glu(x, 1), aten.glu(x, 2)

        self.common(
            fn,
            (torch.randn([8, 16, 8, 8]),),
        )

    def test_cat(self):
        def fn(a):
            tmp = a * 2
            return (
                torch.cat((a, a[:, :4] + 1, a + 2), -1),
                torch.cat((tmp, tmp), 0),
                torch.cat((tmp, tmp.double()), 0),
            )

        self.common(
            fn,
            (torch.randn([8, 16]),),
        )
        self.common(
            fn,
            (torch.randn([1, 3, 3, 16]).to(memory_format=torch.channels_last),),
        )

    def test_cat_upcasting(self):
        def fn(arg4_1, slice_7):
            cat_1 = aten.cat.default([arg4_1, slice_7], 1)
            return (cat_1,)

        self.common(
            fn,
            (
                torch.randn([8, 16], dtype=torch.float32),
                torch.randn([8, 20], dtype=torch.float16),
            ),
        )

    def test_cat_extern_kernel(self):
        def fn(x1, x2, x3, x4):
            x = torch.mm(x2, x3)
            s = torch.narrow(x, 1, 0, 100)
            x = torch.mm(s, x4)
            c = torch.cat((x, x1), 1)
            return (c,)

        self.common(
            fn,
            (
                torch.randn(256, 256),
                torch.randn(256, 1024),
                torch.randn(1024, 1600),
                torch.randn(100, 256),
            ),
            check_lowp=False,  # accuracy issues with relatively large matmuls
        )

    def test_cat_of_loops_and_extern_kernel(self):
        class M(torch.nn.Module):
            def __init__(
                self,
                **kwargs,
            ):
                super().__init__()
                self.conv = torch.nn.Conv2d(
                    64,
                    5,
                    1,
                    **kwargs,
                )
                self.max_pool2d = torch.nn.MaxPool2d(2)

            def forward(self, x, y):
                x1 = self.conv(x)
                y1 = self.max_pool2d(y)
                return torch.cat([x1, y1], 1)

        mod = M()
        opt_mod = torch._dynamo.optimize("inductor")(mod)
        memory_format = torch.channels_last
        inputs = (
            torch.randn([1, 64, 16, 16]).to(memory_format=memory_format),
            torch.randn([1, 64, 32, 32]).to(memory_format=memory_format),
        )
        y = mod(*inputs)
        opt_y = opt_mod(*inputs)
        self.assertEqual(y, opt_y)
        self.assertEqual(y.stride(), opt_y.stride())

    def test_cat_inplace(self):
        def fn(x):
            rt = torch.cat([x])
            v = x.sin_()
            return rt

        # can't use self.common because input is modified inplace
        inp = torch.ones(2)
        opt_fn = torch.compile(fn)
        res = opt_fn(inp.clone())
        expected = fn(inp.clone())
        self.assertEqual(res, expected)

    def test_stack(self):
        def fn(a, b):
            return torch.stack(
                [
                    a.expand(12, 16),
                    b.expand(12, 16),
                ],
                2,
            )

        self.common(fn, (torch.randn([1, 16]), torch.randn([12, 1])))

    def test_hardtanh(self):
        def fn(x):
            return F.hardtanh(x), F.hardtanh(x + 1), F.hardtanh(x - 1)

        self.common(
            fn,
            (torch.randn([64]),),
        )

    def test_hardsigmoid(self):
        def fn(x):
            return F.hardsigmoid(x), F.hardsigmoid(x + 3), F.hardsigmoid(x - 3)

        self.common(
            fn,
            (torch.randn([64]),),
        )

    def test_hardswish(self):
        def fn(x):
            return F.hardswish(x), F.hardswish(x + 3), F.hardswish(x - 3)

        self.common(
            fn,
            (torch.randn([64]),),
        )

    def test_rsqrt(self):
        def fn(x):
            return torch.rsqrt(x), torch.rsqrt(x + 1) - 2

        self.common(
            fn,
            (torch.randn([64]),),
        )

    def test_expm1(self):
        def fn(x):
            return torch.expm1(x), torch.expm1(x) * 2

        for dtype in (torch.float16, torch.float, torch.double, torch.int, torch.int64):
            self.common(
                fn,
                (torch.randn([64]).to(dtype=dtype),),
            )
            self.common(
                fn,
                (torch.arange(-1e-5, 1e-5, 1e-7).to(dtype=dtype),),
            )

    def test_log1p(self):
        def fn(x):
            return torch.log1p(x), torch.log1p(x) * 2

        for dtype in (torch.float16, torch.float, torch.double, torch.int, torch.int64):
            self.common(
                fn,
                (torch.randn([64]).to(dtype=dtype),),
            )
            self.common(
                fn,
                (torch.arange(-1e-5, 1e-5, 1e-7).to(dtype=dtype),),
            )

    def test_flip(self):
        def fn(x):
            return torch.flip(x, (-1,)), torch.flip(x, (0, 2)) - 2

        self.common(
            fn,
            (torch.randn([1, 2, 6, 6]),),
        )

    def test_signbit(self):
        def fn(x):
            return torch.signbit(x), ~torch.signbit(-x) & 1

        self.common(
            fn,
            (torch.randn([1, 2, 6, 6]),),
        )

    def test_fmod(self):
        def fn(a, b):
            return torch.fmod(a, b), torch.fmod(3.0 * a, b) - 2.0

        shape = [1, 2, 6, 6]
        self.common(fn, (torch.randn(shape), torch.randn(shape)))

    def test_fmod_zero_dim(self):
        def fn(a, b):
            return (torch.fmod(a, b),)

        self.common(
            fn,
            (
                make_tensor(10, device="cpu", dtype=torch.float32),
                make_tensor((), device="cpu", dtype=torch.float32),
            ),
        )
        self.common(
            fn,
            (
                make_tensor((), device="cpu", dtype=torch.float32),
                make_tensor(10, device="cpu", dtype=torch.float32),
            ),
        )

    def test_log2(self):
        def fn(x):
            return torch.log2(x), torch.log2(x + 1) - 2

        self.common(
            fn,
            (torch.randn([64]) + 10,),
        )

    def test_logsumexp(self):
        def fn(x):
            return torch.logsumexp(x, -1), torch.logsumexp(x, 0) - 2

        self.common(
            fn,
            (torch.randn([8, 8]) + 10,),
        )

    def test_log_fp64(self):
        def fn(x):
            return torch.log(x), torch.log2(x)

        self.common(
            fn,
            (torch.randn([1024], dtype=torch.float64) + 10,),
        )

    def test_bitwise(self):
        def fn(x, y):
            return (
                torch.bitwise_not(x),
                torch.bitwise_or(x, y),
                torch.bitwise_xor(x, y),
                torch.bitwise_and(x, y),
            )

        self.common(
            fn,
            (
                torch.randint(0, 2**30, [64], dtype=torch.int32),
                torch.randint(0, 2**30, [64], dtype=torch.int32),
            ),
        )

    def test_bitwise2(self):
        # again with bool types
        def fn(x, y):
            return (
                torch.bitwise_not(x),
                torch.bitwise_or(x, y),
                torch.bitwise_xor(x, y),
                torch.bitwise_and(x, y),
            )

        self.common(
            fn,
            (
                torch.randint(0, 2, (2, 20), dtype=torch.bool),
                torch.randint(0, 2, (2, 20), dtype=torch.bool),
            ),
        )

    def test_bitwise3(self):
        # Repro for https://github.com/pytorch/pytorch/issues/97968
        def fn(x, y):
            return (
                torch.max(torch.bitwise_and(x, y), y),
                torch.clamp_max(torch.bitwise_or(x, y), y),
                torch.clamp_min(torch.bitwise_xor(x, y), y),
            )

        self.common(
            fn,
            (
                torch.rand([5, 10, 1]).to(torch.int8),
                torch.rand([10, 1]).to(torch.int8),
            ),
        )

    def test_inf(self):
        def fn(a):
            return a + float("inf"), a + float("-inf"), a * -float("inf")

        self.common(fn, (torch.randn(8),))

    def test_remainder(self):
        def fn(a, b):
            return (
                torch.remainder(a, b),
                torch.remainder(a + 1, b - 1),
                torch.remainder(a - 1, b + 1),
            )

        self.common(fn, (torch.randn(64), torch.randn(64)))

    def test_zeros(self):
        def fn(a):
            return (
                a + 1,
                torch.zeros(
                    (1, 8, 64, 64),
                    dtype=torch.float32,
                    device=a.device,
                ),
                torch.zeros(
                    1,
                    8,
                    64,
                    64,
                    dtype=torch.float32,
                    device=a.device,
                ),
                torch.zeros(2, 3, names=None),
                a + torch.ones(8, device=a.device),
                torch.full((2, 3), 3.1416, device=a.device),
            )

        self.common(fn, (torch.randn(8),))

    def test_new_ones(self):
        def fn(a):
            return (
                aten.new_ones(
                    a, [], device=a.device, dtype=6, layout=0, pin_memory=False
                ),
                aten.new_zeros(
                    a, [], device=a.device, dtype=6, layout=0, pin_memory=False
                ),
            )

        self.common(fn, (torch.randn(8),))

    def test_full_like(self):
        def fn(a):
            return torch.full_like(a, 7.777) - 1

        self.common(fn, (torch.randn(8),))

    def test_full_truncation(self):
        def fn(a):
            return a + torch.full_like(a, 7.777)

        for dtype in all_types():
            self.common(fn, (make_tensor(8, dtype=dtype, device="cpu"),))

    def test_index1(self):
        def fn(a, b, c):
            return aten.index(a, [b, c])

        self.common(
            fn,
            (
                torch.randn(8, 8, 12),
                torch.tensor([0, 0, 2, 2], dtype=torch.int64),
                torch.tensor([3, 4, 4, 3], dtype=torch.int64),
            ),
        )
        self.common(
            fn,
            (
                torch.randn(8, 8, 12),
                torch.tensor([[0, 0, 2, 2]], dtype=torch.int64),
                torch.tensor([[3], [4], [4], [3]], dtype=torch.int64),
            ),
        )

    def test_index2(self):
        def fn(a, b):
            return (
                aten.index(a, [b]),
                aten.index(a, [None, b]),
            )

        self.common(
            fn,
            (
                torch.randn(8, 8, 8),
                torch.tensor([[0, 0, 2, 2]], dtype=torch.int64),
            ),
        )

    def test_index3(self):
        def fn(x, ia, ib):
            return (x[:, ia, None, ib, 0],)

        self.common(
            fn,
            (
                torch.randn(3, 4, 4, 4, 3),
                torch.tensor([0, 2, 1], dtype=torch.int64),
                torch.tensor([0, 2, 1], dtype=torch.int64),
            ),
        )

    def test_output_strides(self):
        def fn(x):
            y = x.permute(0, 2, 3, 1).contiguous()
            torch._dynamo.graph_break()
            return y.view(-1, 4)

        inp = torch.rand([4, 4, 4, 4], device=self.device)
        fn_opt = torch._dynamo.optimize("inductor")(fn)

        self.assertEqual(fn(inp), fn_opt(inp))
        self.assertEqual(fn(inp).stride(), fn_opt(inp).stride())

        # no redundant copy
        def foo(x):
            return x[0:2:2].T[3:].squeeze(0)

        foo_opt = torch._dynamo.optimize("inductor")(foo)
        out = foo_opt(inp)
        self.assertEqual(inp.storage(), out.storage())

    def test_index_select(self):
        def fn(a, b):
            return (
                torch.index_select(a, 0, b),
                torch.index_select(a, 1, b),
                torch.index_select(torch.index_select(a, 2, b), 1, b),
            )

        for ind_dtype in (torch.int32, torch.int64):
            self.common(
                fn,
                (
                    torch.randn(8, 8, 8),
                    torch.tensor([0, 0, 2, 1], dtype=ind_dtype),
                ),
            )

    def test_cudnn_rnn(self):
        if self.device == "cpu":
            raise unittest.SkipTest("requires CUDA")

        def fn(
            a0,
            b0,
            b1,
            b2,
            b3,
            b4,
            b5,
            b6,
            b7,
            b8,
            b9,
            b10,
            b11,
            b12,
            b13,
            b14,
            b15,
            a3,
            a4,
            a5,
        ):
            a1 = [
                b0,
                b1,
                b2,
                b3,
                b4,
                b5,
                b6,
                b7,
                b8,
                b9,
                b10,
                b11,
                b12,
                b13,
                b14,
                b15,
            ]
            return aten._cudnn_rnn(
                a0,
                a1,
                4,
                a3,
                a4,
                a5,
                2,
                2048,
                0,
                2,
                False,
                0.0,
                False,
                True,
                [],
                None,
            )

        self.common(
            fn,
            (
                torch.randn([92, 8, 2048]),
                torch.randn([8192, 2048]),
                torch.randn([8192, 2048]),
                torch.randn([8192]),
                torch.randn([8192]),
                torch.randn([8192, 2048]),
                torch.randn([8192, 2048]),
                torch.randn([8192]),
                torch.randn([8192]),
                torch.randn([8192, 4096]),
                torch.randn([8192, 2048]),
                torch.randn([8192]),
                torch.randn([8192]),
                torch.randn([8192, 4096]),
                torch.randn([8192, 2048]),
                torch.randn([8192]),
                torch.randn([8192]),
                torch.randn([167837696]),
                torch.randn([4, 8, 2048]),
                torch.randn([4, 8, 2048]),
            ),
            check_lowp=False,  # difference in rnn is too large between half and float inputs
        )

    def test_upsample_nearest1d(self):
        def fn(a):
            return (
                aten.upsample_nearest1d(a, [74], None),
                aten.upsample_nearest1d(a, [70], None),
                aten.upsample_nearest1d(a, [45], None),
                aten.upsample_nearest1d(a, [36], None),
                aten.upsample_nearest1d(a, None, [2.0]),
            )

        self.common(fn, (torch.randn([2, 4, 37]),))

    def test_upsample_nearest2d(self):
        def fn(a):
            return (
                aten.upsample_nearest2d(a, [74, 76]),
                aten.upsample_nearest2d(a, [70, 75]),
                aten.upsample_nearest2d(a, [45, 74]),
                aten.upsample_nearest2d(a, [36, 39]),
                aten.upsample_nearest2d(a, None, [2.0, 2.0]),
            )

        self.common(fn, (torch.randn([2, 4, 37, 38]),))

    def test_upsample_nearest3d(self):
        def fn(a):
            return (
                aten.upsample_nearest3d(a, [74, 76, 78], None),
                aten.upsample_nearest3d(a, [70, 75, 80], None),
                aten.upsample_nearest3d(a, [45, 74, 103], None),
                aten.upsample_nearest3d(a, [36, 39, 40], None),
                aten.upsample_nearest3d(a, None, [2.0, 2.0, 2.0]),
            )

        self.common(fn, (torch.randn([2, 4, 37, 38, 39]),))

    def test_upsample_nearest2d_backward(self):
        func = torch.ops.aten.upsample_nearest2d_backward

        def fn(a):
            return (
                func(a, output_size=[6, 12], input_size=[3, 3, 3, 6]),
                func(a, output_size=[6, 12], input_size=[3, 3, 4, 5]),
                func(a, output_size=[6, 12], input_size=[3, 3, 2, 8]),
                func(a, output_size=[6, 12], input_size=[3, 3, 2, 8]),
                func(a, output_size=[6, 12], input_size=[3, 3, 4, 7]),
            )

        self.common(fn, (torch.randn([3, 3, 6, 12]),))

    @skip_if_x86_mac()
    def test_upsample_bilinear2d_a(self):
        def fn(a):
            return (
                aten.upsample_bilinear2d(a, [45, 45], False, None),
                aten.upsample_bilinear2d(a, None, True, [2.0, 2.0]),
            )

        self.common(fn, (torch.randn([2, 4, 37, 38]),), atol=2.5e-5, rtol=1.3e-6)

    def test_upsample_bilinear2d_b(self):
        def fn(a):
            return aten.upsample_bilinear2d(a, None, True, [2.0, 2.0])

        self.common(
            fn,
            [
                torch.randn([1, 2, 40, 59]),
            ],
            atol=2.5e-5,
            rtol=1.3e-6,
        )

    def test_reflection_pad2d(self):
        def fn(a):
            return (
                aten.reflection_pad2d(a, [1, 1, 1, 1]),
                aten.reflection_pad2d(a, [1, 2, 3, 4]),
            )

        self.common(
            fn, (torch.randint(0, 999, size=[1, 1, 8, 8], dtype=torch.float32),)
        )

    def test_reflection_pad2d_backward(self):
        def template(size, padding):
            def fn(grad_output, x):
                return aten.reflection_pad2d_backward(grad_output, x, padding)

            x = torch.randint(0, 999, size=size, dtype=torch.float32)
            result = aten.reflection_pad2d(x, padding)
            grad_output = torch.randn_like(result)

            self.common(fn, (grad_output, x))

        template([1, 1, 8, 8], [0, 0, 0, 0])
        template([1, 1, 8, 8], [1, 1, 1, 1])
        template([1, 1, 8, 8], [1, 2, 3, 4])

    def test_grid_sampler_2d(self):
        def fn(a, b):
            return (
                aten.grid_sampler_2d(a, b, 0, 0, True),
                aten.grid_sampler_2d(a, b, 0, 1, False),
            )

        self.common(
            fn,
            (
                torch.randn([4, 3, 352, 352], dtype=torch.float32),
                torch.rand([4, 352, 352, 2], dtype=torch.float32) * 2 - 1,
            ),
            check_lowp=False,
            # Mismatched elements: 154697 / 1486848 (10.4%)
            # Greatest absolute difference: 0.0001976490020751953 at index (0, 0, 101, 243) (up to 1e-05 allowed)
            # Greatest relative difference: 7.332530120481928 at index (1, 1, 258, 301) (up to 1.3e-06 allowed)
            atol=0.0002,
            rtol=1.3e-06,
        )

    def test_upsample_bicubic2d(self):
        def fn(a):
            return (
                aten.upsample_bicubic2d(a, (128, 128), True),
                aten.upsample_bicubic2d(a, (128, 256), False),
            )

        # Mismatched elements: 10 / 196608 (0.0%)
        # Greatest absolute difference: 1.3869255781173706e-05 at index (2, 1, 88, 65) (up to 1e-05 allowed)
        # Greatest relative difference: 0.0033082996811011046 at index (3, 1, 88, 91) (up to 1.3e-06 allowed)
        self.common(
            fn,
            (torch.randn([4, 3, 64, 32], dtype=torch.float32),),
            atol=2e-5,
            rtol=1e-3,
        )

    def test_sort(self):
        def fn(a):
            return torch.sort(a)

        self.common(
            fn, (torch.randint(0, 999, size=[1, 1, 8, 8], dtype=torch.float32),)
        )

    def test_topk(self):
        def fn(a):
            return torch.topk(a, 2, -1)

        self.common(
            fn, (torch.randint(0, 999, size=[1, 1, 8, 8], dtype=torch.float32),)
        )

    def test_long_tensor(self):
        def fn(a):
            return (
                torch.LongTensor([294]).to(a.device) - a,
                torch.as_tensor([295]).to(a.device) + a,
            )

        self.common(fn, (torch.randint(0, 999, size=[8, 8]),))

    def test_constant_pad_1d(self):
        def fn(a):
            return (
                aten.constant_pad_nd(a, [0, 1], 6.0),
                aten.constant_pad_nd(a, [2, 3], 99.0),
            )

        self.common(fn, (torch.randint(0, 999, size=[2, 16, 31], dtype=torch.float32),))

    def test_constant_pad_fill_dtype(self):
        def fn(a, b):
            return (
                aten.constant_pad_nd(a, (1, 1), 1.0) & b,
                aten.constant_pad_nd(a, (1, 1), 0.0) & b,
            )

        self.common(
            fn,
            (torch.randint(2, (4,), dtype=torch.bool), torch.ones(6, dtype=torch.bool)),
        )

    def test_constant_pad_2d(self):
        def fn(a):
            return (
                aten.constant_pad_nd(a, [1, 1, 1, 1], 6.0),
                aten.constant_pad_nd(a, [1, 2, 3, 4], 99.0),
            )

        self.common(
            fn, (torch.randint(0, 999, size=[1, 1, 8, 8], dtype=torch.float32),)
        )

    def test_constant_pad_3d(self):
        def fn(a):
            return (
                aten.constant_pad_nd(a, [1, 2, 3, 4, 5, 6], 6.0),
                aten.constant_pad_nd(a, [0, 0, 3, 4, 0, 0], 6.0),
            )

        self.common(
            fn, (torch.randint(0, 999, size=[2, 4, 4, 4], dtype=torch.float32),)
        )

    def test_constant_pad_float64(self):
        # Repro for https://github.com/pytorch/pytorch/issues/93351
        def fn(input):
            v1 = torch.nn.functional.pad(input, pad=(1, 0))
            return torch.gt(v1, input)

        x = torch.rand([1, 2, 2, 1], dtype=torch.float64)
        self.common(fn, (x,))

    def test_l1_loss(self):
        def fn(a, b):
            return torch.nn.functional.l1_loss(a, b), torch.nn.functional.mse_loss(a, b)

        self.common(
            fn,
            (
                torch.randn([2, 3, 16, 16]),
                torch.randn([2, 3, 16, 16]),
            ),
            check_lowp=False,
        )

    def test_triu(self):
        def fn(a):
            return aten.triu(a, 1), aten.triu(a, 0), aten.triu(a, 2)

        self.common(fn, (torch.randn([2, 10, 10]),))

    def test_no_op_reduction(self):
        def fn(a):
            return a.sum(-1), torch.amax(a + 1, 1, keepdim=True)

        self.common(fn, (torch.randn([8, 1, 1]),))

    def test_inplace_add(self):
        @torch._dynamo.optimize("inductor")
        def fn(x, y):
            return x.add_(y)

        inputs = (
            rand_strided((4, 4), (4, 1), device=self.device),
            rand_strided((4, 4), (4, 1), device=self.device),
        )
        inp_clone = inputs[0].clone()
        out = fn(*inputs)
        self.assertTrue(same(out, inp_clone + inputs[1]))
        self.assertTrue(out is inputs[0])

    # The following 2 tests are meant to check the logic that drops
    # xmask from triton load/store if xnumel = 1
    @requires_cuda()
    def test_single_elem(self):
        def fn(a):
            b = a + 1
            return (b,)

        self.common(fn, (torch.randn(1),))

    @requires_cuda()
    def test_single_elem_indirect(self):
        def fn(a, b):
            c = a[b] + 1
            return (c,)

        a = torch.randn(1)
        b = (torch.tensor([0], dtype=torch.int64),)

        self.common(fn, (a, b))

    # This test is meant to check for issues from the logic
    # that drops xmask from trito load/store if XBLOCK divides xnumel

    @requires_cuda()
    def test_xblock_divides_xnumel(self):
        def fn(a):
            b = a + 1
            return (b,)

        # assumption is that XBLOCK is always a divisor of 1024
        # so xmask will be dropped iff xnumel is multiple of 1024
        self.common(fn, (torch.randn(1024),))
        self.common(fn, (torch.randn(1025),))

    def test_inplace_mixed_dtype_ops(self):
        @torch._dynamo.optimize("inductor")
        def fn(x, y):
            z = x + y.float()
            w = z.add_(y)
            return w.mul_(y)

        inputs = (
            rand_strided((4, 4), (4, 1), device=self.device, dtype=torch.float),
            rand_strided((4, 4), (4, 1), device=self.device, dtype=torch.double),
        )
        out = fn(*inputs)
        out_eager = (inputs[0] + inputs[1].float()).add_(inputs[1]).mul_(inputs[1])
        self.assertTrue(same(out, out_eager))

    @config.patch(
        {"triton.unique_kernel_names": True, "triton.descriptive_names": False}
    )
    def test_kernel_names(self):
        @torch._dynamo.optimize("inductor")
        def fn(x):
            return 2 * x

        inputs = (rand_strided((8,), (1,), device=self.device),)
        self.assertTrue(same(fn(*inputs), 2 * inputs[0]))

    @config.patch({"triton.cudagraphs": True})
    def test_strided_inputs(self):
        @torch._dynamo.optimize("inductor")
        def fn(x, y):
            return x + y

        inputs = (
            rand_strided((8, 16), (32, 2), device=self.device),
            rand_strided((8, 16), (16, 1), device=self.device),
        )
        self.assertTrue(same(fn(*inputs), inputs[0] + inputs[1]))

    @config.patch({"triton.cudagraphs": True})
    def test_input_mutation1(self):
        def fn(a):
            b = a + 1
            a.copy_(b)
            c = a + 2
            return a * b / c

        arg1 = torch.randn(64, device=self.device)
        arg2 = arg1.clone()
        arg3 = torch.randn(64, device=self.device)
        arg4 = arg3.clone()
        correct1 = fn(arg1)
        correct2 = fn(arg3)
        opt_fn = torch._dynamo.optimize_assert(compile_fx)(fn)
        actual1 = opt_fn(arg2)
        actual2 = opt_fn(arg4)

        self.assertTrue(same(actual1, correct1))
        self.assertTrue(same(actual2, correct2))
        self.assertTrue(same(arg1, arg2))
        self.assertTrue(same(arg3, arg4))

    def test_input_mutation2(self):
        def fn(a):
            b = a + 1
            a.view(64).copy_(torch.tensor([66.0], device=a.device))
            c = a + 2
            return b, c

        # NOTE: this test fails when none of the inputs require grad.
        # That seems like an inductor bug.
        arg1 = torch.randn([1, 64], device=self.device).requires_grad_(True).add(1)
        arg2 = arg1.clone()
        correct1 = fn(arg1)
        opt_fn = torch._dynamo.optimize_assert(compile_fx)(fn)
        actual1 = opt_fn(arg2)

        self.assertTrue(same(actual1, correct1))
        self.assertTrue(same(arg1, arg2))

    def test_input_mutation3(self):
        def fn(a):
            a += 1
            a *= 2
            aten.sigmoid_(a)
            a = a.view(64)
            a += 3
            a *= 4
            aten.relu_(a)
            return a

        arg1 = torch.randn([1, 64], device=self.device)
        arg2 = arg1.clone()
        correct1 = fn(arg1)
        opt_fn = torch._dynamo.optimize_assert(compile_fx)(fn)
        actual1 = opt_fn(arg2)

        self.assertTrue(same(actual1, correct1))
        self.assertTrue(same(arg1, arg2))

    def test_input_mutation4(self):
        def fn(a):
            torch.relu_(a)
            return a

        arg1 = torch.randn([1, 64], device=self.device)
        arg2 = arg1.clone()
        correct1 = fn(arg1)
        opt_fn = torch._dynamo.optimize_assert(compile_fx)(fn)
        actual1 = opt_fn(arg2)

        self.assertTrue(same(actual1, correct1))
        self.assertTrue(same(arg1, arg2))

    def test_slice_mutation1(self):
        def fn(a):
            x = torch.zeros_like(a)
            b = x + 1
            x[:, 3] = 3.0
            c = torch.clone(x)
            x[4, :] = 4.0
            d = x + 1
            return x, b, c, d

        self.common(fn, (torch.randn([8, 8]),))

    def test_slice_mutation2(self):
        def fn(a):
            a[:, 20:40] = a[:, 20:40] + 1
            a[:, 2:11] = a[:, 1:10] + 2

        arg1 = torch.randn([1, 64], device=self.device)
        arg2 = arg1.clone()
        fn(arg1)
        opt_fn = torch._dynamo.optimize_assert(compile_fx)(fn)
        opt_fn(arg2)

        # TODO, fix: See https://github.com/pytorch/pytorch/issues/94693
        if self.device != "cpu":
            self.assertTrue(same(arg1, arg2))

    def test_indirect_load_broadcast(self):
        def fn(in_ptr0, in_ptr1, in_ptr2):
            return torch.gather(in_ptr1, 0, in_ptr2) + in_ptr0

        arg190 = rand_strided((32, 21), (1, 32), device=self.device, dtype=torch.int64)
        arg190.fill_(0)
        arg111 = rand_strided(
            (9521, 512), (512, 1), device=self.device, dtype=torch.float32
        )
        self.common(
            fn,
            (
                torch.randn(32, 1),
                arg111,
                arg190,
            ),
        )

    @unittest.skipIf(not has_torchvision_roi_align(), "requires torchvision")
    def test_roi_align(self):
        def fn(a, b):
            return torch.ops.torchvision.roi_align(a, b, 0.25, 7, 7, 2, False)

        self.common(fn, (torch.zeros([4, 256, 296, 304]), torch.zeros([2292, 5])))

    def test_nll_loss_forward(self):
        def fn(a, b):
            return aten.nll_loss_forward(a, b, None, 1, -100)

        labels = (
            torch.zeros([5], dtype=torch.int64),
            torch.tensor([-100, -100, 3, -100, -100], dtype=torch.int64),
        )
        inps = (torch.randn(5, 5), torch.randn(5, 5))
        for a, b in zip(inps, labels):
            self.common(
                fn,
                (a, b),
            )

    def test_nll_loss_backward(self):
        def fn(a, b, c):
            return aten.nll_loss_backward(
                a, b, c, None, 1, -100, torch.tensor(1.0, device=self.device)
            )

        labels = (
            torch.zeros([5], dtype=torch.int64),
            torch.tensor([-100, -100, 3, -100, -100], dtype=torch.int64),
        )
        inps = (torch.randn(5, 5), torch.randn(5, 5))
        grad_outs = (torch.randn(()), torch.randn(()))
        for a, b, c in zip(grad_outs, inps, labels):
            self.common(
                fn,
                (a, b, c),
            )

    def test_isinf(self):
        def fn(x):
            return x.isinf(), x.isnan()

        self.common(
            fn, [torch.tensor([1, float("inf"), 2, float("-inf"), float("nan")])]
        )
        self.common(
            fn,
            [
                torch.tensor(
                    [1, float("inf"), 2, float("-inf"), float("nan")],
                    dtype=torch.float64,
                )
            ],
        )

    def test_isinf2(self):
        def fn(x):
            y = torch.tensor(
                [1, float("inf"), 2, float("-inf"), float("nan")], device=self.device
            )
            return x == y

        self.common(
            fn, (torch.tensor([1, float("inf"), 2, float("-inf"), float("nan")]),)
        )

    def test_any(self):
        def fn(x):
            return (
                x.any(-1),
                x.isinf().any(),
                torch.all(x.isinf(), dim=0),
                torch.all(torch.logical_not(x.isinf())),
            )

        self.common(fn, [-torch.rand(64)])
        tmp = torch.randn(16, 8)
        tmp[1, 1] = float("inf")
        self.common(fn, [tmp])

    def test_inplace_activations(self):
        def fn(x):
            a = aten.hardswish_(x + 1)
            b = aten.hardtanh_(x + 1)
            c = aten.leaky_relu_(x + 1)
            d = aten.silu_(x + 1)
            e = aten.log1p(x + 1)
            f = aten.masked_fill_(x + 1, torch.zeros_like(x, dtype=torch.bool), 99.0)
            h = aten.masked_fill_(x + 1, torch.ones_like(x, dtype=torch.bool), 99.0)
            return (a, b, c, d, e, f, h)

        self.common(fn, [torch.randn(64) * 10])

    def test_baddbmm(self):
        def fn(a, b, c, beta):
            return aten.baddbmm(a, b, c, beta=beta)

        b = torch.randn(6, 128, 64)
        c = torch.randn(6, 64, 100)
        options = itertools.product(
            [torch.randn(6, 1, 100), torch.randn(6, 1, 100).fill_(torch.nan)],
            [0.0, 1.0],
        )
        for a, beta in options:
            self.common(
                fn,
                [a, b, c, beta],
                # Mismatched elements: 1212 / 76800 (1.6%)
                # Greatest absolute difference: 0.001953125 at index (0, 0, 93) (up to 1e-05 allowed)
                # Greatest relative difference: 1.0 at index (3, 19, 4) (up to 0.001 allowed)
                atol=0.002,
                rtol=0.001,
            )

    @config.patch({"triton.max_tiles": 2})
    def test_fuse_tiled(self):
        def fn(a, b, c):
            return a + b, c + 1

        self.common(
            fn, [torch.randn(128, 1), torch.randn(1, 128), torch.randn(128, 128)]
        )

    def test_expand_as(self):
        def fn(a, b):
            return aten.expand_as(a, b), aten.expand_as(a + 1, b + 1) + 1

        self.common(
            fn,
            [
                torch.randn(6, 1, 100),
                torch.randn(6, 128, 100),
            ],
        )

    def test_index_put1(self):
        def fn(a, b, c):
            return (
                torch.index_put(a, [b], c),
                torch.index_put_(a + 1, [b + 1], c + 1) + 1,
            )

        self.common(
            fn,
            [
                torch.randn([800, 256, 7, 7]),
                torch.randperm(601),
                torch.randn([601, 256, 7, 7]),
            ],
        )
        self.common(
            fn, [torch.randn(1024, 4, 2), torch.arange(4), torch.randn(4, 1, 1)]
        )

    def test_index_put2(self):
        def fn(a, b, c):
            return torch.index_put(a, [b], c, True)

        self.common(
            fn,
            [
                torch.randn([100, 256, 7, 7]),
                torch.randint(0, 100, size=[600], dtype=torch.int64),
                torch.randn([600, 256, 7, 7]),
            ],
            # workaround for https://github.com/openai/triton/issues/558
            check_lowp=False,
        )

    def test_index_put3(self):
        def fn(a, b, c):
            torch.ops.aten.index_put_(a, (None, b, None), c)
            a1 = a + 1
            torch.ops.aten.index_put_(a1, (None, b + 1, None), c + 1)
            return (a, a1)

        self.common(
            fn,
            [
                torch.randn([1024, 4, 2]),
                torch.arange(3),
                torch.randn([1024, 1, 2]),
            ],
        )

    def test_index_put4(self):
        # a, b[0] are not broadcastable
        # https://github.com/pytorch/pytorch/issues/97104
        def fn(a, b, c):
            return torch.index_put(a, [b], c)

        self.common(
            fn,
            [
                torch.rand([8, 2]),
                torch.rand([8]) > 0.5,
                torch.rand([]),
            ],
        )

    def test_index_put_as_masked_fill(self):
        def fn(a, b, c, d):
            a = a.clone()
            torch.ops.aten.index_put_(a, [b], c, d)
            return a

        self.common(
            fn,
            (
                torch.randn([1024, 4, 2]),
                torch.randn([1024, 4, 2]) > 0,
                torch.randn([]),
                False,
            ),
        )

        self.common(
            fn,
            (
                torch.randn([1024, 4, 2]),
                torch.randn([1024, 4, 2]) > 0,
                torch.randn([]),
                True,
            ),
        )

    def test_index_put_fallback1(self):
        def fn(a, b, c, d):
            a = a.clone()
            torch.ops.aten.index_put_(a, [b], c, d)
            return a

        self.common(
            fn,
            (
                torch.randn([3]),
                torch.as_tensor([True, True, False]),
                torch.randn([2]),
                False,
            ),
        )

        self.common(
            fn,
            (
                torch.randn([3]),
                torch.as_tensor([True, True, False]),
                torch.randn([2]),
                True,
            ),
        )

    def test_index_put_fallback2(self):
        def fn(a, b, c, d, e):
            a = a.clone()
            torch.ops.aten.index_put_(a, [None, b, c], d, e)
            return a

        self.common(
            fn,
            (
                torch.randn([1, 2, 3]),
                torch.as_tensor([0, 1]),
                torch.as_tensor([True, True, False]),
                torch.randn([]),
                False,
            ),
        )
        self.common(
            fn,
            (
                torch.randn([1, 2, 3]),
                torch.as_tensor([0, 1]),
                torch.as_tensor([True, True, False]),
                torch.randn([]),
                True,
            ),
        )

    def test_index_put_deterministic_fallback(self):
        with DeterministicGuard(True):

            def fn(a, b, c):
                return torch.index_put(a, [b], c, True)

            self.common(
                fn,
                [
                    torch.randn([100, 32]),
                    torch.randint(0, 100, size=[600], dtype=torch.int64),
                    torch.randn([600, 32]),
                ],
                check_lowp=False,
            )

    def test_index_put_index(self):
        def fn(ind, x, src):
            y = torch.ops.aten.index_put.default(x, [ind], src)
            return torch.ops.aten.index.Tensor(y, [ind])

        args = [torch.tensor([1], dtype=torch.int64), torch.randn(8, 4), torch.randn(4)]
        self.common(fn, args)

    @config.patch(fallback_random=True)
    def test_bernoulli1(self):
        def fn(a):
            b = torch.empty_like(a)
            return aten.bernoulli_(b), b

        self.common(
            fn,
            [
                torch.randn([100]),
            ],
        )

    def test_bernoulli2(self):
        def fn(a):
            return aten.bernoulli(a)

        self.common(
            fn,
            [torch.tensor([1.0, 1.0, 0.0, 0.0, 1.0, 0.0, 1.0, 1.0])],
        )

    def test_narrow(self):
        def fn(x):
            return (
                aten.narrow(x, 1, 10, 16),
                aten.narrow(x + 2, 0, 10, 16) + 1,
                aten.narrow_copy(x, 1, 10, 16),
            )

        self.common(fn, [torch.randn(64, 64)])

    def test_as_strided(self):
        def fn(x):
            return (
                aten.as_strided(x, (8, 8, 64), (8 * 64, 64, 1), 0),
                aten.as_strided(x + 1, (8, 8, 64), (8 * 64, 64, 1), 0) + 2,
            )

        def fn_channels_last(x):
            return (
                aten.as_strided(
                    x, (8, 384, 2, 20, 12), (153600, 1, 61440, 384, 7680), 0
                ),
                aten.as_strided(
                    x + 1, (8, 384, 2, 20, 12), (153600, 1, 61440, 384, 7680), 0
                )
                + 2,
            )

        self.common(fn, [torch.randn(64, 64)])
        self.common(
            fn_channels_last,
            [torch.randn(8, 384, 20, 20).to(memory_format=torch.channels_last)],
        )

    def test_as_strided_scatter(self):
        def fn(a, b):
            return aten.as_strided_scatter(
                a * 8 + 10,
                b * 2 - 4,
                size=(a.shape[0], a.shape[1] // 2),
                stride=(a.shape[1], 2),
                storage_offset=0,
            )

        self.common(fn, [torch.randn(10, 1024), torch.randn(10, 512)])

    def test_select_scatter(self):
        def fn(x, a, b):
            return (
                aten.select_scatter(x, a, 1, 0),
                aten.select_scatter(x, b, 0, 1),
            )

        self.common(
            fn,
            [
                torch.randn(8, 197, 38),
                torch.randn(8, 38),
                torch.randn(197, 38),
            ],
        )

    def test_slice_scatter(self):
        def fn(x, a):
            return (
                aten.slice_scatter(x, a, 2, 10, -10),
                aten.slice_scatter(x, a[:, :, :40], 2, 10, -10, 2),
            )

        self.common(
            fn,
            [
                torch.randn(4, 8, 100),
                torch.randn(4, 8, 80),
            ],
        )

    def test_slice_scatter2(self):
        def fn(a, b):
            return aten.slice_scatter(a, b, 0, 0, 9223372036854775807)

        self.common(
            fn,
            [
                torch.randn([8, 197, 384]),
                torch.randn([8, 197, 384]),
            ],
        )

    def test_scatter1(self):
        def fn(a, dim, index, b):
            return aten.scatter(a, dim, index, b)

        self.common(
            fn,
            [
                torch.zeros(2, 3),
                -1,
                torch.tensor([[0]]),
                torch.ones(2, 3),
            ],
        )

    def test_scatter2(self):
        if self.device == "cuda":
            raise unittest.SkipTest("unstable on sm86")

        def fn(a, dim, index, b):
            return aten.scatter.reduce(a, dim, index, b, reduce="add")

        self.common(
            fn,
            [
                torch.zeros(64, 512),
                0,
                torch.zeros((64, 512), dtype=torch.int64),
                torch.ones(64, 512),
            ],
        )

    def test_scatter3(self):
        def fn(a, dim, index, b):
            return aten.scatter(a, dim, index, b, reduce="add")

        self.common(
            fn,
            [
                torch.randn(5, 29, 13),
                2,
                torch.tensor([[[3, 5, 7, 9]]]),
                0.8,  # src can be a scalar
            ],
            # Mismatched elements: 1 / 1885 (0.1%)
            # Greatest absolute difference: 0.00018310546875 at index (0, 0, 3) (up to 1e-05 allowed)
            # Greatest relative difference: 0.0022371364653243847 at index (0, 0, 3) (up to 0.001 allowed)
            atol=2e-4,
            rtol=1e-3,
        )

    def test_scatter4(self):
        def fn(x, ind, src):
            return torch.scatter(x, 0, ind, src)

        for deterministic in [False, True]:
            with DeterministicGuard(deterministic):
                self.common(
                    fn,
                    [
                        torch.randn(196, 992),
                        torch.randint(196, (1, 992)),
                        torch.randn(1, 992),
                    ],
                )

    def test_scatter5(self):
        def fn(a, dim, index, b, reduce):
            a = a.clone()
            a.scatter_(dim, index, b, reduce=reduce)
            a1 = a + 1.0
            a1.scatter_(dim, index, b, reduce=reduce)
            return (a, a1)

        for reduce in ["add", "multiply"]:
            self.common(
                fn,
                [
                    torch.ones((4, 5)),
                    0,
                    torch.tensor([[1], [2], [3]], dtype=torch.int64),
                    torch.randn(4, 5),
                    reduce,
                ],
            )

    def test_scatter6(self):
        def fn(a, dim, index, b):
            return aten.scatter(a, dim, index, b)

        for deterministic in [False, True]:
            with DeterministicGuard(deterministic):
                self.common(
                    fn,
                    [
                        torch.randn(5, 8, 13),
                        2,
                        torch.tensor([[[3, 5, 7, 9]]]),
                        0.8,  # src can be a scalar
                    ],
                )

    @unittest.skip("Flaky test, needs debugging")
    def test_scatter_add1(self):
        def fn(a, dim, index, b):
            return aten.scatter_add(a, dim, index, b)

        self.common(
            fn,
            [
                torch.randn(2, 3),
                0,
                torch.tensor([[0]]),
                torch.randn(2, 3),
            ],
        )

    def test_scatter_add2(self):
        def fn(a, dim, index, b):
            return aten.scatter_add(a, dim, index, b)

        self.common(
            fn,
            [
                torch.randn(2, 3),
                0,
                torch.tensor([[0, 0, 0], [1, 1, 1]]),
                torch.randn(2, 3),
            ],
        )

    def test_scatter_add3(self):
        def fn(a, dim, index, b):
            return aten.scatter_add(a, dim, index, b)

        for deterministic in [False, True]:
            with DeterministicGuard(deterministic):
                self.common(
                    fn,
                    [
                        torch.randn(5, 29, 13),
                        2,
                        torch.tensor([[[3, 5, 7, 9]]]),
                        torch.randn(1, 1, 10),
                    ],
                )

    def test_scatter_reduce1(self):
        def fn(a, dim, index, b):
            return aten.scatter_reduce(a, dim, index, b, "sum")

        self.common(
            fn,
            [
                torch.randn(5, 29, 13),
                2,
                torch.tensor([[[3, 5, 7, 9]]]),
                torch.randn(1, 1, 10),
            ],
        )

    def test_scatter_reduce2(self):
        def fn(a, dim, index, b):
            return aten.scatter_reduce(a, dim, index, b, "sum", include_self=False)

        self.common(
            fn,
            [
                torch.randn(2, 3),
                0,
                torch.zeros((2, 3), dtype=torch.int64),
                torch.randn(2, 3),
            ],
        )

    def test_scatter_reduce3(self):
        def fn(a, dim, index, b, reduce):
            a = a.clone()
            a.scatter_reduce_(dim, index, b, reduce=reduce)
            a1 = a + 1.0
            a1.scatter_reduce_(dim, index, b, reduce=reduce)
            return (a, a1)

        for reduce in ["sum", "prod"]:
            self.common(
                fn,
                [
                    torch.ones((4, 5)),
                    0,
                    torch.tensor([[1], [2], [3]], dtype=torch.int64),
                    torch.randn(4, 5),
                    reduce,
                ],
            )

    # issue #1150
    def test_dense_mask_index(self):
        if self.device == "cpu":
            raise unittest.SkipTest(
                "https://github.com/pytorch/torchdynamo/issues/1697"
            )

        def fn(x, y):
            y = torch.ops.aten.select.int(y, 0, 2)
            z = x * y
            return z.sum()

        self.common(fn, [torch.randn(102400), torch.randn(3)])

    def test_empty1(self):
        def fn():
            return torch.empty((1, 128, 128))

        self.common(fn, [], assert_equal=False)

    def test_empty2(self):
        def fn():
            return aten.empty((1, 128, 128))

        self.common(fn, [], assert_equal=False)

    def test_new_empty(self):
        def fn(a):
            return aten.new_empty(a, [1, 128, 128])

        self.common(fn, [torch.randn(55)], assert_equal=False)

    def test_empty_strided(self):
        def fn():
            return aten.empty_strided([1, 128, 128], [16384, 128, 1])

        self.common(fn, [], assert_equal=False)

    def test_new_empty_strided(self):
        def fn(a):
            return aten.new_empty_strided(a, [1, 128, 128], [16384, 128, 1])

        self.common(fn, [torch.randn(55)], assert_equal=False)

    @config.patch({"lowmem_dropout": False})
    def test_dropout_trivial_0(self):
        def fn1(a):
            return torch.nn.functional.dropout(a, 0.0, True) + a

        self.common(fn1, [torch.randn(55)])

    @config.patch({"lowmem_dropout": False})
    def test_dropout_trivial_1(self):
        def fn2(a):
            return torch.nn.functional.dropout(a, 1.0, True) + a

        self.common(fn2, [torch.randn(55)])

    @config.patch({"triton.cudagraphs": True})
    def test_dropout(self):
        random.seed(1234)
        torch.manual_seed(1234)

        @torch._dynamo.optimize("inductor")
        def fn1(a):
            return torch.nn.functional.dropout(a)

        x = torch.ones(1000, device=self.device, dtype=torch.float32)
        result1 = fn1(x)
        self.assertTrue(400 < result1.nonzero().shape[0] < 600)
        self.assertTrue(0.9 < result1.mean().item() < 1.1)

        random.seed(1234)
        torch.manual_seed(1234)

        @torch._dynamo.optimize("inductor")
        def fn2(a):
            return torch.nn.functional.dropout(a, 0.5, True)

        result2 = fn2(x)
        self.assertTrue(400 < result2.nonzero().shape[0] < 600)
        self.assertTrue(0.9 < result2.mean().item() < 1.1)

    def test_dropout_deterministic(self):
        @torch._dynamo.optimize("inductor")
        def fn(a):
            return torch.nn.functional.dropout(a, 0.55, True)

        for cg in (False, True):
            with patch.object(config.triton, "cudagraphs", cg):
                torch._dynamo.reset()

                x = torch.ones(1024, device=self.device, dtype=torch.float32)

                torch.manual_seed(1234)
                a0 = fn(x).clone()
                a1 = fn(x).clone()
                a2 = fn(x).clone()

                torch.manual_seed(1234)
                b0 = fn(x).clone()
                b1 = fn(x).clone()
                b2 = fn(x).clone()

                # same seed, same values
                self.assertTrue(torch.allclose(a0, b0))
                self.assertTrue(torch.allclose(a1, b1))
                self.assertTrue(torch.allclose(a2, b2))

                # different calls, different values
                self.assertFalse(torch.allclose(a0, a1))
                self.assertFalse(torch.allclose(a1, a2))

    def test_rand_like_deterministic(self):
        @torch._dynamo.optimize("inductor")
        def fn(a):
            return torch.rand_like(a), torch.rand_like(a)

        x = torch.ones(1024, device=self.device, dtype=torch.float32)

        torch.manual_seed(1234)
        a0 = fn(x)[0].clone()
        a1 = fn(x)[0].clone()
        a2 = fn(x)[0].clone()

        torch.manual_seed(1234)
        b0 = fn(x)[0].clone()
        b1 = fn(x)[0].clone()
        b2 = fn(x)[0].clone()

        # same seed, same values
        self.assertTrue(torch.allclose(a0, b0))
        self.assertTrue(torch.allclose(a1, b1))
        self.assertTrue(torch.allclose(a2, b2))

        # different calls, different values
        self.assertFalse(torch.allclose(a0, a1))
        self.assertFalse(torch.allclose(a1, a2))

        c, d = fn(x)
        self.assertFalse(torch.allclose(c, d))
        self.assertTrue((c >= 0).all())
        self.assertTrue((c < 1).all())
        self.assertTrue((d >= 0).all())
        self.assertTrue((d < 1).all())

    def test_randn_like_empty(self):
        class Model(torch.nn.Module):
            def __init__(
                self,
            ):
                super().__init__()

            def forward(self, v1: torch.Tensor):
                vx = v1.min(dim=1).values
                v2 = torch.randn_like(vx)
                return v2

        model = Model()
        x = torch.rand(10, 3, 0)

        self.common(model, (x,))

    @config.patch(fallback_random=True)
    def test_like_rands(self):
        def fn(x):
            return torch.rand_like(x), torch.randn_like(x)

        self.common(fn, [torch.zeros([20, 20])])

    def test_max_pool2d_with_indices_backward(self):
        def fn(a, b, c):
            return aten.max_pool2d_with_indices_backward(
                a, b, [2, 2], [2, 2], [0, 0], [1, 1], False, c
            )

        x = torch.randn([2, 4, 18, 14])
        result, indices = aten.max_pool2d_with_indices(
            x,
            [2, 2],
            [2, 2],
            [0, 0],
            [1, 1],
            False,
        )

        self.common(
            fn,
            [
                torch.randn_like(result),
                x,
                indices,
            ],
        )

    def test_max_pool2d_with_indices_backward2(self):
        def fn(a, b, c):
            return aten.max_pool2d_with_indices_backward(
                a, b, [3, 3], [2, 2], [1, 1], [1, 1], True, c
            )

        x = torch.randn([2, 4, 40, 56])
        result, indices = aten.max_pool2d_with_indices(
            x,
            [3, 3],
            [2, 2],
            [1, 1],
            [1, 1],
            True,
        )

        self.common(
            fn,
            [
                torch.randn_like(result),
                x,
                indices,
            ],
        )

    # From https://github.com/pytorch/torchdynamo/issues/1200
    def test_max_pool2d_with_indices_backward3(self):
        def fn(a, b, c):
            return aten.max_pool2d_with_indices_backward(
                a, b, [1, 1], [2, 2], [0, 0], [1, 1], False, c
            )

        x = torch.randn([32, 256, 37, 38])
        result, indices = aten.max_pool2d_with_indices(
            x,
            [1, 1],
            [2, 2],
            0,
            1,
            False,
        )
        self.common(
            fn,
            [
                torch.randn_like(result),
                x,
                indices,
            ],
        )

    # From https://github.com/pytorch/torchdynamo/issues/1352
    def test_max_pool2d_with_indices_backward4(self):
        def fn(a, b, c):
            return aten.max_pool2d_with_indices_backward(
                a, b, [5, 5], [1, 1], [2, 2], [1, 1], False, c
            )

        torch._inductor.metrics.generated_kernel_count = 0
        x = torch.randn([2, 64, 3, 4])
        result, indices = aten.max_pool2d_with_indices(
            x,
            [5, 5],
            [1, 1],
            2,
            1,
            False,
        )
        self.common(
            fn,
            [
                torch.randn_like(result),
                x,
                indices,
            ],
        )
        self.assertEqual(torch._inductor.metrics.generated_kernel_count, 1)

    def test_max_pool2d_with_indices_backward5(self):
        # Window size is too big. Should fallback
        def fn(a, b, c):
            return aten.max_pool2d_with_indices_backward(
                a, b, [13, 13], [1, 1], [2, 2], [1, 1], False, c
            )

        torch._inductor.metrics.generated_kernel_count = 0
        x = torch.randn([2, 64, 20, 20])
        result, indices = aten.max_pool2d_with_indices(
            x,
            [13, 13],
            [1, 1],
            2,
            1,
            False,
        )
        self.common(
            fn,
            [
                torch.randn_like(result),
                x,
                indices,
            ],
        )
        self.assertEqual(torch._inductor.metrics.generated_kernel_count, 0)

    def test_avg_pool2d_backward(self):
        def fn(a, b):
            return aten.avg_pool2d_backward(
                a,
                b,
                [2, 2],
                [2, 2],
                [0, 0],
                True,
                False,
                None,
            )

        self.common(
            fn,
            [
                torch.randn([2, 4, 7, 7]),
                torch.randn([2, 4, 14, 14]),
            ],
        )

    def test_avg_pool2d_backward2(self):
        def fn(a, b):
            return aten.avg_pool2d_backward(
                a,
                b,
                [3, 3],
                [1, 1],
                [1, 1],
                True,
                False,
                None,
            )

        self.common(
            fn,
            [
                torch.randn([1, 1, 20, 15]),
                torch.randn([1, 1, 20, 15]),
            ],
        )

    def test_avg_pool2d_backward3(self):
        def fn(a, b):
            return aten.avg_pool2d_backward(
                a,
                b,
                [1, 1],
                [2, 2],
                [0, 0],
                False,
                False,
                None,
            )

        torch._inductor.metrics.generated_kernel_count = 0
        self.common(
            fn,
            [
                torch.randn([1, 2016, 11, 11]),
                torch.randn([1, 2016, 21, 21]),
            ],
        )
        self.assertEqual(torch._inductor.metrics.generated_kernel_count, 1)

    def test_avg_pool2d_backward4(self):
        def fn(a, b):
            return aten.avg_pool2d_backward(
                a,
                b,
                [13, 13],
                [1, 1],
                [0, 0],
                True,
                False,
                None,
            )

        torch._inductor.metrics.generated_kernel_count = 0
        self.common(
            fn,
            [
                torch.randn([1, 16, 12, 12]),
                torch.randn([1, 16, 24, 24]),
            ],
            check_lowp=False,
        )
        self.assertEqual(torch._inductor.metrics.generated_kernel_count, 0)

    @config.patch(search_autotune_cache=False)
    def test_mm_views(self):
        def fn(a, b):
            return torch.mm(a.view(32, 32), b.view(32, 32))

        self.common(
            fn,
            (
                torch.randn([32, 32]).transpose(0, 1),
                torch.randn([1, 32, 32]).transpose(0, 1),
            ),
            check_lowp=False,
        )
        expected_kernel = 0
        # codegen mm kernel from template
        self.assertEqual(
            torch._inductor.metrics.generated_kernel_count, expected_kernel
        )

    @config.patch({"triton.cudagraphs": False})
    def test_lowmem_dropout1(self):
        n = 100000
        weight = torch.ones(
            n, device=self.device, dtype=torch.float32, requires_grad=True
        )
        ones = torch.ones(n, device=self.device, dtype=torch.float32)

        @torch._dynamo.optimize_assert("inductor")
        def run(x, train=True):
            return F.dropout(x * weight, 0.33, train)

        def check(r, g):
            rmean = r.mean().item()
            gmean = g.mean().item()
            rcount = len(r.nonzero())
            gcount = len(g.nonzero())

            # dropped elements should match
            self.assertTrue(same(r.nonzero(), g.nonzero()))
            self.assertEqual(rcount, gcount)

            # dropped should be close to 0.33
            self.assertGreater(rcount, 0.64 * n)
            self.assertGreater(0.68 * n, rcount)

            self.assertAlmostEqual(rmean, gmean)
            self.assertAlmostEqual(rmean, 1.0, places=2)

        r1 = run(ones, train=False)
        r1.sum().backward()
        g1 = weight.grad.clone()
        # eval mode should be all ones
        self.assertTrue(same(r1, torch.ones_like(r1)))
        self.assertTrue(same(g1, torch.ones_like(g1)))

        torch.manual_seed(1234)
        weight.grad.zero_()
        r2 = run(ones)
        r2.sum().backward()
        g2 = weight.grad.clone()
        check(r2, g2)

        torch.manual_seed(1234)
        weight.grad.zero_()
        r3 = run(ones)
        r3.sum().backward()
        g3 = weight.grad.clone()
        check(r3, g3)

        # second run is same result as first
        self.assertTrue(same(r2, r3))
        self.assertTrue(same(g2, g3))

    @config.patch(search_autotune_cache=False)
    def test_lowmem_dropout2(self):
        if self.device == "cpu":
            raise unittest.SkipTest("lowmem_dropout only supports cuda")
        m = torch.nn.Sequential(
            torch.nn.Linear(32, 32, bias=False),
            torch.nn.Dropout(),
            torch.nn.Linear(32, 32, bias=False),
            torch.nn.Dropout(),
        ).to(self.device)

        @torch._dynamo.optimize_assert("inductor")
        def run(x):
            return m(x)

        torch._inductor.metrics.generated_kernel_count = 0
        result = run(torch.randn([8, 32], device=self.device))
        result.sum().backward()

        expected_kernel = 4
        self.assertEqual(
            torch._inductor.metrics.generated_kernel_count, expected_kernel
        )

    def test_roll(self):
        def fn(a):
            return (
                aten.roll(a, [-3, 10], [1, 2]),
                aten.roll(a, [5]),
            )

        self.common(
            fn,
            [
                torch.randn([2, 56, 56, 16]),
            ],
        )

    def test_argmax_min_int32(self):
        # https://github.com/pytorch/pytorch/issues/94055
        def fn(a, b):
            c = a.argmax(3)
            return torch.min(b, c)

        a = torch.rand(3, 4, 2, 1).int()
        b = torch.rand(2, 2, 1, 4, 1).int()
        self.common(fn, (a, b))

    def test_argmax_argmin1(self):
        def fn(x):
            return (aten.argmax(x), aten.argmin(x))

        self.common(
            fn,
            [
                torch.randn([8, 256, 256]),
            ],
        )

    def test_argmax_argmin2(self):
        def fn(x):
            return (
                aten.argmax(x, 0),
                aten.argmin(x, 0),
                aten.argmax(x, 1),
                aten.argmin(x, 1),
            )

        self.common(
            fn,
            [
                torch.randn([144, 144]),
            ],
            # Mismatched elements: 1 / 144 (0.7%)
            # Greatest absolute difference: 26 at index (71,)
            # Greatest relative difference: 0.4126984179019928 at index (71,)
            atol=1e-5,
            rtol=0.5,
        )

    def test_conv_backward(self):
        def fn(rank4_inps, rank3_inps, rank5_inps):
            out1 = aten.convolution_backward(
                *rank4_inps,
                [C],
                [1, 1],
                [0, 0],
                [1, 1],
                False,
                [0, 0],
                1,
                [True, True, True],
            )
            out2 = aten.convolution_backward(
                *rank4_inps,
                [C],
                [1, 1],
                [0, 0],
                [1, 1],
                False,
                [0, 0],
                1,
                [True, False, False],
            )
            out3 = aten.convolution_backward(
                *rank3_inps,
                [C],
                [1],
                [0],
                [1],
                False,
                [0],
                1,
                [True, True, True],
            )
            out4 = aten.convolution_backward(
                *rank5_inps,
                [C],
                [1, 1, 1],
                [0, 0, 0],
                [1, 1, 1],
                False,
                [0, 0, 0],
                1,
                [True, True, True],
            )
            return (out1, out2, out3, out4)

        B = 3
        C = 4
        H = 5
        grad_out = torch.randn(B, C, H - 2, H - 2, H - 2)
        inp = torch.randn(B, C, H, H, H)
        weight = torch.randn(C, C, 3, 3, 3)

        def shrink_rank(x, rank):
            res = x
            while res.dim() > rank:
                res = torch.select(res, -1, 0)
            return res.contiguous()

        rank4_inps = [shrink_rank(x, 4) for x in [grad_out, inp, weight]]
        rank3_inps = [shrink_rank(x, 4) for x in [grad_out, inp, weight]]
        rank5_inps = [shrink_rank(x, 5) for x in [grad_out, inp, weight]]

        with torch.backends.cudnn.flags(enabled=True, allow_tf32=False):
            self.common(
                fn,
                [rank4_inps, rank3_inps, rank5_inps],
            )

    @unittest.skip(
        """
        FIXME: In the case of having equally max/min elements, our implementation returns
        the last index instead of the first one
        """
    )
    def test_argmax_argmin3(self):
        def fn(x):
            return (
                aten.argmax(x, 0),
                aten.argmin(x, 0),
                aten.argmax(x, -1),
                aten.argmin(x, -1),
            )

        self.common(
            fn,
            [torch.randint(0, 5, [10, 10])],
        )

    def test_vdd_clamp(self):
        def fn(x):
            return torch.clamp_min(x, 3)

        self.common(
            fn,
            [
                torch.randn([16], requires_grad=True) * 10,
            ],
        )

    def test_tmp_not_defined_issue1(self):
        def forward(
            primals_3,
            primals_4,
            add_tensor,
            convert_element_type_default,
            div_default,
            reciprocal_default,
        ):
            var_default = torch.ops.aten.var(
                convert_element_type_default, [2], correction=0
            )
            sub_tensor = torch.ops.aten.sub.Tensor(add_tensor, div_default)
            mul_tensor_1 = torch.ops.aten.mul.Tensor(sub_tensor, reciprocal_default)
            mul_tensor_2 = torch.ops.aten.mul.Tensor(mul_tensor_1, primals_3)
            add_tensor_2 = torch.ops.aten.add.Tensor(mul_tensor_2, primals_4)
            convert_element_type_default_1 = add_tensor_2.to(dtype=torch.float32)
            convert_element_type_default_2 = convert_element_type_default_1.to(
                dtype=torch.float32
            )
            var_default_1 = torch.ops.aten.var(
                convert_element_type_default_2, [2], correction=0
            )
            broadcast_in_dim_default_2 = var_default_1.reshape(1, 512, 1)
            sum_default_1 = convert_element_type_default_2.sum(2)
            add_tensor_3 = torch.ops.aten.add.Tensor(broadcast_in_dim_default_2, 1e-05)
            return (var_default, sum_default_1, add_tensor_3)

        inps = [
            (torch.Size([1024]), torch.float32),
            (torch.Size([1024]), torch.float32),
            (torch.Size([1, 512, 1024]), torch.float32),
            (torch.Size([1, 512, 1024]), torch.float32),
            (torch.Size([1, 512, 1]), torch.float32),
            (torch.Size([1, 512, 1]), torch.float32),
        ]
        inps = [torch.randn(shape, dtype=dtype) for (shape, dtype) in inps]
        self.common(forward, inps, atol=1e-05, rtol=2e-05)

    @unittest.skipIf(
        TEST_WITH_ASAN
        or os.environ.get("BUILD_ENVIRONMENT", "").startswith("parallelnative"),
        "TODO: debug this with asan",
    )
    def test_tmp_not_defined_issue2(self):
        def forward(arg38_1, arg81_1, getitem_17, new_zeros_default_4):
            div_tensor_7 = torch.ops.aten.div.Tensor(getitem_17, arg81_1)
            mul_tensor_24 = torch.ops.aten.mul.Tensor(div_tensor_7, arg38_1)
            sum_default_7 = torch.ops.aten.sum.default(mul_tensor_24)
            return (new_zeros_default_4, sum_default_7)

        # TODO: Remove once https://github.com/pytorch/pytorch/issues/94017 is resolved
        dtype = torch.float64 if self.device == "cpu" else torch.float32
        args = [
            ((1, 88, 40, 40), (140800, 1600, 40, 1), dtype),
            ((), (), dtype),
            ((1, 88, 40, 40), (140800, 1600, 40, 1), dtype),
            ((3,), (1,), dtype),
        ]
        args = [
            rand_strided(shape, stride, dtype).requires_grad_(True).add(1)
            for shape, stride, dtype in args
        ]
        self.common(forward, args)

    def test_misaligned_address_issue1(self):
        def forward(sub_tensor_1, unsqueeze_default):
            gather_default = torch.ops.aten.gather.default(
                sub_tensor_1, 1, unsqueeze_default
            )
            return gather_default

        args = [
            ((1, 1000), (1000, 1), torch.float32),
            ((1, 1), (1, 1), torch.int64),
        ]
        args = [rand_strided(shape, stride, dtype) for shape, stride, dtype in args]
        self.common(forward, args)

    def test_invalid_operand_issue1(self):
        def forward(arg0_1, arg1_1, arg3_1, squeeze, view_1, slice_1):
            slice_scatter = torch.ops.aten.slice_scatter.default(
                slice_1, arg3_1, 1, 1, 9223372036854775807
            )
            slice_scatter_1 = torch.ops.aten.slice_scatter.default(
                arg1_1, slice_scatter, 0, 0, 9223372036854775807
            )
            slice_2 = torch.ops.aten.slice.Tensor(
                slice_scatter_1, 0, 0, 9223372036854775807
            )
            select_scatter = torch.ops.aten.select_scatter.default(
                slice_2, squeeze, 1, 0
            )
            slice_scatter_2 = torch.ops.aten.slice_scatter.default(
                slice_scatter_1, select_scatter, 0, 0, 9223372036854775807
            )
            view = torch.ops.aten.view.default(slice_scatter_2, [-1, 128])
            embedding = torch.ops.aten.embedding.default(arg0_1, view, 1)
            return [embedding, view_1]

        args = [
            ((50005, 768), (768, 1), torch.float32),
            ((8, 128), (128, 1), torch.int64),
            ((8, 127), (127, 1), torch.int64),
            ((8,), (1,), torch.int64),
            ((1024,), (1,), torch.int64),
            ((8, 128), (128, 1), torch.int64),
        ]
        args = [rand_strided(shape, stride, dtype) for shape, stride, dtype in args]
        self.common(forward, args)

    def test_sizehint_issue1(self):
        def forward(x):
            return torch.nn.functional.unfold(
                x, kernel_size=[4, 4], dilation=1, padding=0, stride=[4, 4]
            )

        args = [((2, 24, 56, 56), (75264, 3136, 56, 1), torch.float32, False)]
        args = [
            rand_strided(sh, st, dt).requires_grad_(rg) for (sh, st, dt, rg) in args
        ]
        self.common(forward, args)

    def test_zero_dim_reductions(self):
        for kd in [True, False]:
            inps0 = (torch.zeros(2, 0, device=self.device, dtype=torch.float16), 1, kd)
            failed_ops = [aten.argmin, aten.argmax, aten.max, aten.min]
            for fo in failed_ops:
                with self.assertRaisesRegex(
                    IndexError, "Expected reduction dim 1 to have non-zero size"
                ):
                    mod = make_fx(fo)(*inps0)
                    _ = compile_fx_inner(mod, inps0)

            pass_ops = [
                lambda *x: fn(*x) for fn in [aten.sum, aten.prod, aten.any, aten.all]
            ]
            for po in pass_ops:
                compiled = torch._dynamo.optimize("inductor")(po)
                expected = po(*inps0)
                actual = compiled(*inps0)

            self.assertTrue(torch.allclose(actual, expected, atol=1e-3, rtol=1e-3))

    def test_lerp(self):
        # non-contiguous inputs for lerp
        def fn0(i0, i1):
            x1 = i0.transpose(-2, -3)
            return torch.lerp(i1, x1, 70000)

        # contiguous inputs for lerp
        def fn1(i0, i1):
            return torch.lerp(i1, i0, 70000)

        def compare(fn, inputs):
            compiled = torch._dynamo.optimize("inductor")(fn)
            expected = fn(*inputs)
            actual = compiled(*inputs)
            self.assertEqual(expected, actual)
            self.assertEqual(expected.stride(), actual.stride())

        compare(fn0, [torch.rand(10, 3, 10), torch.rand(3, 10, 10)])
        compare(fn1, [torch.rand(3, 10, 10), torch.rand(3, 10, 10)])

    def test_unspec_inputs(self):
        if self.device == "cpu":
            raise unittest.SkipTest("segfault with CPU backend")

        def fn(x, y):
            return x + y, x * y, x / y

        opt = torch._dynamo.optimize("inductor")(fn)
        dtypes = [
            torch.float16,
            torch.bfloat16,
            torch.float32,
            torch.float64,
            torch.int32,
            torch.int64,
        ]

        for d in dtypes:
            inputs = (
                rand_strided((2, 3), (3, 1), dtype=torch.float32, device="cuda"),
                rand_strided((), (), dtype=d, device="cpu"),
            )
            self.assertTrue(same(opt(*inputs), fn(*inputs)))
            inputs = (inputs[1], inputs[0])
            self.assertTrue(same(opt(*inputs), fn(*inputs)))

    def test_list_clearing(self):
        if self.device == "cpu":
            contexts = [contextlib.nullcontext]
        else:
            contexts = [
                contextlib.nullcontext,
                lambda: config.patch({"triton.cudagraphs": True}),
            ]

        for context in contexts:
            with context():
                inps = [
                    torch.rand([5, 5]).to(self.device),
                    torch.rand([5, 5]).to(self.device),
                ]
                inp_refs = [weakref.ref(inp) for inp in inps]

                def fn(x, y):
                    a = x + y
                    return (a @ a,)

                fn_fx = make_fx(fn)(inps[0], inps[1])
                fn_compiled = compile_fx_inner(fn_fx, inps)

                test_self = self
                matmul_seen = False

                class TestRefMode(TorchDispatchMode):
                    def __torch_dispatch__(self, func, types, args=(), kwargs=None):
                        kwargs = kwargs if kwargs else {}

                        nonlocal inps
                        nonlocal inp_refs
                        nonlocal test_self
                        nonlocal matmul_seen

                        # by matmul, inputs should be deallocated
                        if func is aten.mm.out:
                            matmul_seen = True
                            test_self.assertEqual(len(inps), 0)
                            test_self.assertIsNone(inp_refs[0]())
                            test_self.assertIsNone(inp_refs[1]())

                        return func(*args, **kwargs)

                with TestRefMode():
                    fn_compiled(inps)

                # do an extra run to make sure we are deallocating on warmup and record
                if self.device == "cuda":
                    inps.extend(
                        [
                            torch.rand([5, 5]).to(self.device),
                            torch.rand([5, 5]).to(self.device),
                        ]
                    )
                    inp_refs.extend([weakref.ref(inp) for inp in inps])
                    matmul_seen = False

                    with TestRefMode():
                        fn_compiled(inps)

                # for some reason, TorchDispatch doesnt capture the
                # cuda mm call (even without cudagraphs)
                if self.device == "cpu":
                    self.assertTrue(matmul_seen)
                else:
                    self.assertEqual(len(inps), 0)

    def test_dtype_mismatch_issue(self):
        def fn(x):
            attn = torch.nn.functional.pad(x, [0, 1])
            return attn.softmax(dim=-1)

        x = torch.rand(128, 32, 63)
        res_ref = fn(x)
        res = torch._dynamo.optimize("inductor")(fn)(x)
        self.assertEqual(res, res_ref)

    def test_kwargs(self):
        if self.device == "cuda":
            raise unittest.SkipTest("histogramdd only supports cpu")

        def fn(x, y):
            return torch.histogramdd(
                x,
                bins=[3, 3],
                weight=y,
            )

        self.common(
            fn,
            [torch.randn((4, 2)), torch.randn((4))],
        )

    @torch._dynamo.config.patch(dynamic_shapes=True)
    def test_int_input_dynamic_shapes(self):
        @torch.compile(dynamic=True)
        def fn(x, i):
            y = x * i
            return y

        # Constant must not get matched as constant
        self.common(fn, [torch.randn(3, 1, 1, 1, 1), 9132])

    @torch._dynamo.config.patch(dynamic_shapes=True)
    def test_sqrt_dynamic_shapes(self):
        # TIMM convit_base model: https://github.com/pytorch/pytorch/issues/97877.
        # TODO: support cuda path.
        if self.device == "cuda":
            raise unittest.SkipTest("sqrt dynamic shapes only supports cpu")

        class Model(torch.nn.Module):
            def __init__(self):
                super(Model, self).__init__()

            def forward(self, x):
                B, N, C = x.shape
                return self.get_rel_indices(N)

            def get_rel_indices(self, num_patches: int) -> torch.Tensor:
                img_size = int(num_patches**0.5)
                ind = torch.arange(img_size)
                return ind

        self.common(
            Model(),
            [
                torch.randn(8, 4, 4),
            ],
        )

    @torch._dynamo.config.patch(dynamic_shapes=True)
    def test_index_dynamic_shapes(self):
        if self.device == "cuda":
            raise unittest.SkipTest("index dynamic shapes only supports cpu")

        # Repro from vision_maskrcnn
        def fn(arg0_1):
            unsqueeze = arg0_1.unsqueeze(0)
            sym_size = arg0_1.size(1)
            ceil = math.ceil(sym_size * 1.8735363483428955)
            iota = torch.ops.prims.iota.default(
                ceil,
                start=0,
                step=1,
                dtype=torch.int64,
                device="cpu",
                requires_grad=False,
            )
            convert_element_type_1 = iota.to(torch.float32)
            sym_size_1 = arg0_1.size(2)
            floor_1 = math.floor(sym_size_1 * 1.8735363483428955)
            ceil_1 = math.ceil(floor_1)
            iota_1 = torch.ops.prims.iota.default(
                ceil_1,
                start=0,
                step=1,
                dtype=torch.int64,
                device="cpu",
                requires_grad=False,
            )
            convert_element_type_3 = iota_1.to(torch.float32)
            sub_2 = (convert_element_type_1 + 0.5) * (sym_size / ceil) - 0.5
            clamp_min = sub_2.clamp_min(0.0)
            sub_3 = (convert_element_type_3 + 0.5) * (sym_size_1 / floor_1) - 0.5
            clamp_min_1 = sub_3.clamp_min(0.0)
            convert_element_type_4 = clamp_min.to(torch.int64)
            sub_4 = sym_size - 1
            clamp_max = clamp_min.ceil().clamp_max(sub_4)
            convert_element_type_5 = clamp_max.to(torch.int64)
            convert_element_type_6 = clamp_min_1.to(torch.int64)
            unsqueeze_2 = convert_element_type_4.unsqueeze(1)
            index = torch.ops.aten.index.Tensor(
                unsqueeze, [None, None, unsqueeze_2, convert_element_type_6]
            )
            index_1 = torch.ops.aten.index.Tensor(
                unsqueeze,
                [
                    None,
                    None,
                    convert_element_type_5.unsqueeze(1),
                    convert_element_type_6,
                ],
            )
            sub_6 = clamp_min.unsqueeze(1) - unsqueeze_2
            mul_10 = (index * (1.0 - sub_6) + index_1 * (sub_6)) * (
                1.0 - (clamp_min_1 - convert_element_type_6)
            )
            select = torch.ops.aten.select.int(mul_10, 0, 0)
            return (select,)

        x = torch.randn(15, 20, 3)
        self.common(
            fn,
            [x],
        )

    @unittest.skipIf(HAS_CUDA, "test in_out_ptr for CppKernel")
    def test_in_out_buffer(self):
        def fn(x, y):
            z = torch.matmul(x, y.transpose(-1, -2)) / 8.0
            return z

        inps = [torch.randn(1, 2, 8, 4), torch.randn(1, 2, 8, 4)]
        fn_opt = torch._dynamo.optimize("inductor")(fn)
        code = run_and_get_cpp_code(fn_opt, *inps)
        self.assertTrue("in_out_ptr" in code)
        self.assertEqual(fn_opt(*inps), fn(*inps))

    @config.patch(profiler_mark_wrapper_call=True)
    def test_profiler_mark_wrapper_call(self):
        from torch.profiler import profile

        @torch._dynamo.optimize("inductor", nopython=True)
        def fn(a, b):
            return a + b

        a = torch.rand((100,))
        b = torch.rand((100,))
        with profile() as prof:
            fn(a, b)
        assert "inductor_wrapper_call" in (
            e.name for e in prof.profiler.function_events
        )

    @unittest.skipIf(IS_X86 and not HAS_AVX2, "Requires AVX2")
    def test_pixel_shuffle_channels_last(self):
        def fn(x):
            x = torch.nn.functional.pixel_shuffle(x, 2)
            x = torch.nn.functional.relu(x)
            return x

        self.common(
            fn,
            (torch.randn(1, 16, 64, 72).to(memory_format=torch.channels_last),),
        )

    def test_where_broadcast(self):
        # https://github.com/pytorch/pytorch/issues/93374
        def fn(x, p1, p0):
            o = torch.where(x, p1, p0)
            return o

        # https://github.com/pytorch/pytorch/issues/94725
        class Repro(torch.nn.Module):
            def __init__(self):
                super().__init__()
                self.register_buffer(
                    "_tensor_constant0", torch.randn([], dtype=torch.float32)
                )

            def forward(self, arg0_1, arg1_1):
                convert_element_type = torch.ops.prims.convert_element_type.default(
                    arg1_1, torch.bool
                )
                bitwise_not = torch.ops.aten.bitwise_not.default(convert_element_type)
                _tensor_constant0 = self._tensor_constant0
                lift_fresh_copy = torch.ops.aten.lift_fresh_copy.default(
                    _tensor_constant0
                )
                where = torch.ops.aten.where.self(bitwise_not, lift_fresh_copy, arg0_1)
                return (where, bitwise_not)

        self.common(
            fn,
            (torch.tensor([[True]]), torch.rand(13, 7, 3), torch.rand(1, 1)),
        )

        if not torch._dynamo.config.dynamic_shapes:
            args = [
                torch.randn(1, 4, 64, 64),
                torch.zeros(1, 1, 64, 64, dtype=torch.uint8),
            ]
            args[1][:, :, :32, :32] = 1
            eager_args = [x.clone() for x in args]
            eager_mod = Repro()
            mod = make_fx(eager_mod, tracing_mode="real")(*args)
            compiled = compile_fx_inner(mod, args)
            inductor_out = compiled(args)
            eager_out = eager_mod(*eager_args)
            self.assertEqual(inductor_out, eager_out)

    def test_where_with_logical_op(self):
        def fn_and(x, y):
            return torch.where(torch.logical_and(x, y), 1.0, 0.0)

        def fn_or(x, y):
            return torch.where(torch.logical_or(x, y), 1.0, 0.0)

        self.common(
            fn_and,
            (torch.randn(32), torch.randn(32)),
        )
        self.common(
            fn_or,
            (torch.randn(32), torch.randn(32)),
        )

    def test_inplace_where_pointwise(self):
        # https://github.com/pytorch/pytorch/issues/96446
        def fn(a, b):
            a[0] = 2
            return a * b

        self.common(fn, (torch.rand(1), torch.rand(2)))

    def test_view_on_aliased(self):
        # https://github.com/pytorch/pytorch/issues/96728
        def fn1(a, b):
            a = a.max(0).values
            c = torch.cat((a, b))
            c = c.round()
            b >= a[0]  # noqa: B015
            return c

        some_const = torch.tensor(6324)

        def fn2():
            a = torch.tensor([[0.6324]])
            ret = torch.cat((a, a), dim=0)
            some_const >= a[0]  # noqa: B015
            return ret

        self.common(fn1, (torch.tensor([[4.0]]), torch.tensor([5.0])))
        self.common(fn2, ())

    def test_argmax_to_float(self):
        # https://github.com/pytorch/pytorch/issues/97127
        def fn():
            a = torch.zeros([2, 2])
            b = a.argmax(0)
            return b.float().mean()

        self.common(fn, ())

    def test_const_int32_to_float(self):
        # https://github.com/pytorch/pytorch/issues/97124
        def fn():
            a = torch.zeros([1, 2], dtype=torch.int32)
            a = a + a
            b = a.to(dtype=torch.float32)
            return b * 0.8

        self.common(fn, ())

    def test_getitem(self):
        out_features = ["p3", "p4", "p5", "p6", "p7"]
        in_feature = "p5"

        def fn(a):
            return a[out_features.index(in_feature)]

        for dynamic_shapes in [True, False]:
            with torch._dynamo.config.patch(dynamic_shapes=dynamic_shapes):
                torch._dynamo.reset()
                x = [
                    torch.rand([1, 256, 100, 152]),
                    torch.rand([1, 256, 50, 76]),
                    torch.rand([1, 256, 25, 38]),
                ]
                opt_fn = torch._dynamo.optimize("inductor")(fn)
                same(fn(x), opt_fn(x))

    def test_pad_view(self):
        def fn(a):
            y = torch.nn.functional.pad(a, (0, 0, 0, 1))
            y = y.view(*y.size()[:-2], y.size(-1), y.size(-2))
            return y

        for dynamic_shapes in [True, False]:
            with torch._dynamo.config.patch(dynamic_shapes=dynamic_shapes):
                torch._dynamo.reset()
                x = torch.rand(48, 3, 512, 512)
                opt_fn = torch._dynamo.optimize("inductor")(fn)
                same(fn(x), opt_fn(x))

<<<<<<< HEAD
=======
    def test_data_type_propogation(self):
        _graph: torch.fx.Graph = torch.fx.Graph()
        ops: torch.fx.Node = _graph.create_node("placeholder", "ops")
        get_index: torch.fx.Node = _graph.create_node(
            "call_module", "get_index", args=("index0",)
        )
        c1: torch.fx.Node = _graph.create_node(
            "call_method",
            "constant",
            args=(
                ops,
                get_index,
                torch.bfloat16,
            ),
        )
        c2: torch.fx.Node = _graph.create_node(
            "call_method",
            "constant",
            args=(
                ops,
                get_index,
                torch.float,
            ),
        )
        add: torch.fx.Node = _graph.create_node(
            "call_method",
            "add",
            args=(
                ops,
                c1,
                c2,
            ),
        )
        eq: torch.fx.Node = _graph.create_node(
            "call_method",
            "eq",
            args=(
                ops,
                add,
                add,
            ),
        )
        argmin: torch.fx.Node = _graph.create_node(
            "call_method",
            "reduction",
            args=(
                ops,
                "buf",
                torch.float,
                torch.int64,
                "argmin",
                get_index,
                add,
            ),
        )
        any: torch.fx.Node = _graph.create_node(
            "call_method",
            "reduction",
            args=(
                ops,
                "buf",
                torch.float,
                torch.bool,
                "any",
                get_index,
                add,
            ),
        )
        bitwise_not: torch.fx.Node = _graph.create_node(
            "call_method",
            "bitwise_not",
            args=(
                ops,
                argmin,
            ),
        )
        bitwise_or: torch.fx.Node = _graph.create_node(
            "call_method",
            "bitwise_or",
            args=(
                ops,
                eq,
                any,
            ),
        )
        bitwise_left_shift: torch.fx.Node = _graph.create_node(
            "call_method",
            "bitwise_left_shift",
            args=(
                ops,
                argmin,
                bitwise_not,
            ),
        )
        _data_type_propagation(_graph)

        def get_data_type(node: torch.fx.Node):
            if OptimizationContext.key in node.meta:
                return node.meta[OptimizationContext.key].dtype
            else:
                return None

        self.assertEqual(get_data_type(ops), None)
        self.assertEqual(get_data_type(c1), torch.bfloat16)
        self.assertEqual(get_data_type(c2), torch.float)
        self.assertEqual(get_data_type(add), torch.float)
        self.assertEqual(get_data_type(eq), torch.bool)
        self.assertEqual(get_data_type(argmin), torch.int64)
        self.assertEqual(get_data_type(any), torch.bool)
        self.assertEqual(get_data_type(bitwise_not), torch.int64)
        self.assertEqual(get_data_type(bitwise_or), torch.bool)
        self.assertEqual(get_data_type(bitwise_left_shift), torch.int64)

>>>>>>> da322ea8

@dataclasses.dataclass
class TestFailure:
    suffixes: Tuple[str]
    is_skip: bool = False


def copy_tests(my_cls, other_cls, suffix, test_failures=None):  # noqa: B902
    for name, value in my_cls.__dict__.items():
        if name.startswith("test_"):
            # You cannot copy functions in Python, so we use closures here to
            # create objects with different ids. Otherwise, unittest.skip
            # would modify all methods sharing the same object id. Also, by
            # using a default argument, we create a copy instead of a
            # reference. Otherwise, we would lose access to the value.

            @functools.wraps(value)
            def new_test(self, value=value):
                return value(self)

            # Copy __dict__ which may contain test metadata
            new_test.__dict__ = copy.deepcopy(value.__dict__)

            tf = test_failures and test_failures.get(name)
            if tf is not None and suffix in tf.suffixes:
                skip_func = (
                    unittest.skip("Skipped!")
                    if tf.is_skip
                    else unittest.expectedFailure
                )
                new_test = skip_func(new_test)

            setattr(other_cls, f"{name}_{suffix}", new_test)


if HAS_CPU and not torch.backends.mps.is_available():

    class SweepInputsCpuTest(SweepInputs2, TestCase):
        gen = InputGen(10, "cpu")

    SweepInputsCpuTest.populate()

    class CpuTests(TestCase):
        common = check_model
        device = "cpu"

    copy_tests(CommonTemplate, CpuTests, "cpu")

if HAS_CUDA and not TEST_WITH_ASAN:

    class SweepInputsCudaTest(SweepInputs2, TestCase):
        gen = InputGen(10, "cuda")

    SweepInputsCudaTest.populate()

    class CudaTests(TestCase):
        common = check_model_cuda
        device = "cuda"

    copy_tests(CommonTemplate, CudaTests, "cuda")

    class TritonCodeGenTests(TestCase):
        from torch._inductor.triton_heuristics import CachingAutotuner

        class NoOpCompilerBackend:
            def __init__(self):
                self.example_args = None
                self.model = None

            def noop_backend(
                self,
                model_: torch.fx.GraphModule,
                example_inputs_: typing.List[torch.Tensor],
            ):
                """
                The Noop backend does not compile the fx graph it is given.
                Instead, it transforms the fx graph so that its functions are
                aten operations. It then saves this graph.
                """
                from torch._functorch.aot_autograd import Interpreter
                from torch._inductor.decomposition import select_decomp_table
                from torch._subclasses import FakeTensorMode

                fake_mode = FakeTensorMode()

                def interpret(*args, **kwargs):
                    return Interpreter(model_).run(*args[0:], **kwargs)

                fake_flat_tensor_args = [
                    fake_mode.from_tensor(x) for x in example_inputs_
                ]
                fw_module = make_fx(interpret, select_decomp_table())(
                    *fake_flat_tensor_args
                )
                self.model = fw_module
                self.example_args = fake_flat_tensor_args
                return lambda x: example_inputs_

        def get_kernels(self, fn, args) -> typing.List[CachingAutotuner]:
            from torch._inductor.debug import DebugContext
            from torch._inductor.graph import GraphLowering
            from torch._inductor.virtualized import V

            cxt = TritonCodeGenTests.NoOpCompilerBackend()
            torch._dynamo.optimize(backend=cxt.noop_backend)(fn)(*args)
            graph = GraphLowering(cxt.model)
            graph.num_static_inputs = 0
            kernels = []
            with V.set_graph_handler(graph), V.set_debug_handler(DebugContext()):
                graph.run(*(cxt.example_args))
                mod = graph.compile_to_module()

                for val in mod.__dict__.values():
                    if isinstance(
                        val, torch._inductor.triton_heuristics.CachingAutotuner
                    ):
                        kernels.append(val)

            return kernels

        def test_divisibile_by_16_covers_numel_args(self):
            torch._dynamo.reset()

            def fn(a: torch.Tensor) -> torch.Tensor:
                return torch.sum(a)

            kernels = self.get_kernels(fn, [torch.randn([256, 256], device="cuda")])
            self.assertTrue(len(kernels) == 2, "SUM should result in two kernels")

            # kernel0 reduces from 256 to (xnumel=8, rnumel=8192), which means it reduces 256 by 256 into an array of
            # size 8 by accumulating 8192 elements at once note that rnumel is equal to 512 * 16, so rnumel which is
            # at slot 3 should be in the divisible by 16 descriptor
            arguments_that_are_divisible_by_16_in_kernel0 = (
                kernels[0].meta["configs"][0].divisible_by_16
            )
            self.assertEqual(arguments_that_are_divisible_by_16_in_kernel0, (0, 1, 3))

            # kernel1 reduces from 8 elements to a single scalar.
            arguments_that_are_divisible_by_16_in_kernel1 = (
                kernels[1].meta["configs"][0].divisible_by_16
            )
            self.assertEqual(arguments_that_are_divisible_by_16_in_kernel1, (0, 1))
            torch._dynamo.reset()

        def test_optimize_indexing_dtype(self):
            def fn(x: torch.Tensor) -> torch.Tensor:
                return aten.upsample_bilinear2d.vec(x, None, True, [2.0, 2.0])

            fn_opt = torch._dynamo.optimize("inductor")(fn)
            inps = [torch.randn(2, 4, 16, 16).cuda()]
            code = run_and_get_triton_code(fn_opt, *inps)
            self.assertTrue("to(tl.int32)" in code)
            self.assertFalse("to(tl.int64)" in code)

            self.assertEqual(fn_opt(*inps), fn(*inps))

        def test_not_materialize_pointwise_reduction(self):
            def fn(a, b):
                return (a - b).sum(dim=-1).amax(dim=-1)

            N = 16
            K = 7
            fn_opt = torch._dynamo.optimize("inductor")(fn)
            inps = [
                torch.randn(N, 1, K, device="cuda"),
                torch.randn(1, N, K, device="cuda"),
            ]
            code = run_and_get_triton_code(fn_opt, *inps)
            self.assertEqual(code.count("tl.store"), 1)
            self.assertTrue("out_ptr1" in code)
            self.assertFalse("out_ptr0" in code)
            self.assertEqual(fn_opt(*inps), fn(*inps))

        def test_cant_optimize_compute(self):
            def ones():
                return torch.ones([4], device="cuda")

            def suffix(inp):
                return (inp.to(torch.int64) + 1).to(torch.float64)

            ten = torch.rand([4], device="cuda")

            for foo in (
                lambda x: x + 2147483657,
                lambda x: torch.where(x < 0, ones(), ones() - 2) * (-(2 ** (40))),
                lambda x: x + ten,
                lambda x: x + ten.sum(),
            ):

                def fn():
                    return suffix(foo(ones()))

                fn_opt = torch._dynamo.optimize("inductor")(fn)
                code = run_and_get_triton_code(fn_opt)

                # this cannot be optimized away, value too large
                self.assertTrue("to(tl.int64)" in code)
                self.assertEqual(fn_opt(), fn())

        def test_optimize_compute(self):
            def ones():
                return torch.ones([4], device="cuda")

            def suffix(inp):
                return (inp.to(torch.int64) + 1).to(torch.float64)

            for foo in (
                lambda x: x + 500,
                lambda x: torch.where(x < 0, ones(), ones() - 2) * (-(2 ** (20))),
                lambda x: x / 30,
            ):

                def fn():
                    return suffix(foo(ones()))

                fn_opt = torch._dynamo.optimize("inductor")(fn)
                code = run_and_get_triton_code(fn_opt)

                # this can be optimized away, value too large
                self.assertTrue("to(tl.int64)" not in code)
                self.assertTrue("to(tl.int32)" in code)

                self.assertEqual(fn_opt(), fn())

        def test_kernel_names_descriptive(self):
            @torch._dynamo.optimize("inductor")
            def fn1(x):
                return x.cos().sin()

            @torch._dynamo.optimize("inductor")
            def fn2(x):
                x = torch.mm(x, x)
                x = torch.softmax(x, dim=1)
                return x

            mod = nn.Sequential(
                nn.Linear(4, 4),
                nn.LayerNorm(4),
                nn.ReLU(),
            ).cuda()

            @torch._dynamo.optimize("inductor")
            def fn3(x):
                return mod(x)

            func_and_kernel_aten = [
                (fn1, "triton_poi_fused_cos_sin", (torch.randn(8, device="cuda"),)),
                (fn2, "triton_poi_fused__softmax", (torch.randn(4, 4, device="cuda"),)),
                (
                    fn3,
                    "triton_poi_fused_native_layer_norm_relu",
                    (torch.randn(4, 4, device="cuda"),),
                ),
            ]
            func_and_kernel_torch = [
                (fn1, "triton_poi_fused_cos_sin", (torch.randn(8, device="cuda"),)),
                (fn2, "triton_poi_fused_softmax", (torch.randn(4, 4, device="cuda"),)),
                (
                    fn3,
                    "triton_poi_fused_LayerNorm_ReLU",
                    (torch.randn(4, 4, device="cuda"),),
                ),
            ]

            def test_funcs(func_and_kernel):
                with torch.no_grad():
                    for fn, kernel_name, inps in func_and_kernel:
                        code = run_and_get_triton_code(fn, *inps)
                        if kernel_name not in code:
                            print(code)
                        self.assertTrue(kernel_name in code)

            test_funcs(func_and_kernel_aten)
            patch.object(config.triton, "descriptive_names", "torch")(test_funcs)(
                func_and_kernel_torch
            )

        @patch.object(config, "profile_bandwidth", True)
        def test_bandwidth_profiler(self):
            @torch._dynamo.optimize("inductor")
            def fn(x):
                x = x.cos()
                x = x.cos()
                x = torch.mm(x, x)
                x = x.sin()
                x = x.relu()
                return x

            inp = torch.randn(4, 4, device="cuda")
            code = run_and_get_triton_code(fn, inp)
            fn(inp)
            self.assertTrue("start_graph" in code)
            self.assertTrue("end_graph" in code)

        def test_split_op_with_sym(self):
            def fn(x: torch.Tensor) -> torch.Tensor:
                # split(tensor, sympy.Integer), split(tensor, sympy.Expr)
                return torch.split(x, x.shape[0]), torch.split(x, x.shape[0] // 2)

            for dynamic_shapes in [True, False]:
                with torch._dynamo.config.patch(dynamic_shapes=dynamic_shapes):
                    torch._dynamo.reset()
                    fn_opt = torch._dynamo.optimize("inductor", dynamic=dynamic_shapes)(
                        fn
                    )
                    inps = torch.randn([5, 5])
                    fn_opt(inps)

        def test_indirect_device_assert(self):
            dir_path = os.path.dirname(os.path.realpath(__file__))
            test_path = os.path.join(dir_path, "indirect_assert_helper.py")
            fns = ("first_arg", "store", "second_arg", "same_pm_one", "same_pp_one")

            for fn, ndims, dyn_shape in itertools.product(fns, (2, 3), (True, False)):
                proc = subprocess.Popen(
                    [sys.executable, test_path, fn, str(ndims), str(dyn_shape)],
                    stdout=subprocess.PIPE,
                    stderr=subprocess.PIPE,
                )
                stderr = proc.communicate()[1]
                self.assertTrue(
                    any(
                        "index out of bounds" in err.decode("utf-8")
                        for err in stderr.splitlines()
                    ),
                    f"{fn}, {ndims}, {dyn_shape}",
                )


if HAS_CUDA and not TEST_WITH_ASAN:

    class RNNTest(TestCase):
        class Model(torch.nn.Module):
            def __init__(self):
                super().__init__()
                self.gru = torch.nn.GRU(16, 16, batch_first=True)

            def forward(self, x):
                return self.gru(x)

        def test_rnn_compile_safe(self):
            device = torch.device("cuda")
            model = RNNTest.Model().to(device)
            model = torch._dynamo.optimize("inductor")(model)
            x = torch.rand(1024, 20, 16).to(device)
            model(x)


if HAS_CPU:

    class TestFull(TestCase):
        def test_full_dtype(self):
            pytypes = (
                bool,
                int,
                float,
                # TODO: Triton's JITFunction._type_of has no support for complex
                # complex,
            )

            dtypes = (
                torch.bool,
                torch.int32,
                torch.int64,
                torch.float32,
                torch.float64,
                None,
                # torch.complex64,
                # torch.complex128,
            )

            def fn(pytype, dtype):
                if pytype is bool:
                    fill_value = True
                elif pytype is int:
                    fill_value = 42
                elif pytype is float:
                    fill_value = 42.0
                else:
                    raise AssertionError(f"Unexpected Python type: {pytype}")

                return torch.full(
                    (4, 6), fill_value, dtype=dtype, device=torch.device("cpu")
                )

            fn_opt = torch._dynamo.optimize("inductor")(fn)

            for pytype, dtype in itertools.product(pytypes, dtypes):
                with enable_python_dispatcher():
                    with torch.no_grad():
                        ret_opt = fn_opt(pytype, dtype)

                self.assertEqual(ret_opt, fn(pytype, dtype))


if __name__ == "__main__":
    from torch._dynamo.test_case import run_tests

    if (HAS_CPU or HAS_CUDA) and not TEST_WITH_ROCM:
        run_tests(needs="filelock")<|MERGE_RESOLUTION|>--- conflicted
+++ resolved
@@ -5730,8 +5730,6 @@
                 opt_fn = torch._dynamo.optimize("inductor")(fn)
                 same(fn(x), opt_fn(x))
 
-<<<<<<< HEAD
-=======
     def test_data_type_propogation(self):
         _graph: torch.fx.Graph = torch.fx.Graph()
         ops: torch.fx.Node = _graph.create_node("placeholder", "ops")
@@ -5845,7 +5843,6 @@
         self.assertEqual(get_data_type(bitwise_or), torch.bool)
         self.assertEqual(get_data_type(bitwise_left_shift), torch.int64)
 
->>>>>>> da322ea8
 
 @dataclasses.dataclass
 class TestFailure:
