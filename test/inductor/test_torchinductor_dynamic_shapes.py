# Owner(s): ["module: inductor"]
import contextlib
import importlib
import math
import os
import sys
import unittest
from functools import partial

import torch
from torch._dynamo.testing import make_test_cls_with_patches
from torch.testing._internal.common_device_type import (
    instantiate_device_type_tests,
    onlyCUDA,
)
from torch.testing._internal.common_utils import (
    IS_CI,
    IS_WINDOWS,
    TEST_WITH_ASAN,
    TEST_WITH_ROCM,
    TestCase,
)
from torch.testing._internal.inductor_utils import HAS_CPU, HAS_CUDA

if IS_WINDOWS and IS_CI:
    sys.stderr.write(
        "Windows CI does not have necessary dependencies for test_torchinductor_dynamic_shapes yet\n"
    )
    if __name__ == "__main__":
        sys.exit(0)
    raise unittest.SkipTest("requires sympy/functorch/filelock")

# Make the helper files in test/ importable
pytorch_test_dir = os.path.dirname(os.path.dirname(os.path.realpath(__file__)))
sys.path.append(pytorch_test_dir)
from inductor.test_torchinductor import (
    check_model,
    check_model_cuda,
    CommonTemplate,
    copy_tests,
    TestFailure,
)

importlib.import_module("filelock")

<<<<<<< HEAD
test_skips = {
    "test_cpp_wrapper_dynamic_shapes": ("cpu",),
    "test_cudnn_rnn_dynamic_shapes": ("cuda",),
    "test_kwargs_dynamic_shapes": ("cpu",),
    # test_roi_align uses torchvision, which doesn't work with dynamic shapes
    "test_roi_align_dynamic_shapes": ("cpu", "cuda"),
    #
    # These are from switching to specialize_int=False
    #
    "test_div5_dynamic_shapes": (
        "cpu",
        "cuda",
    ),  # The values for attribute 'dtype' do not match
    "test_div8_dynamic_shapes": ("cpu", "cuda"),  # StopIteration
    # NotImplementedError: argument of type: <class 'sympy.core.add.Add'>
    "test_reflection_pad2d_backward_dynamic_shapes": ("cpu", "cuda"),
    "test_both_scalars_dynamic_shapes": ("cpu", "cuda"),  # StopIteration
=======
# xfail by default, set is_skip=True to skip
test_failures = {
    "test_cpp_wrapper_dynamic_shapes": TestFailure(("cpu",)),
    "test_kwargs_dynamic_shapes": TestFailure(("cpu",)),
>>>>>>> bb40b625
}


def make_dynamic_cls(cls):
    return make_test_cls_with_patches(
        cls,
        "DynamicShapes",
        "_dynamic_shapes",
        (torch._dynamo.config, "dynamic_shapes", True),
    )


DynamicShapesCommonTemplate = make_dynamic_cls(CommonTemplate)


if HAS_CPU:

    class DynamicShapesCpuTests(TestCase):
        common = check_model
        device = "cpu"

    copy_tests(DynamicShapesCommonTemplate, DynamicShapesCpuTests, "cpu", test_failures)


if HAS_CUDA and not TEST_WITH_ASAN:

    class DynamicShapesCudaTests(TestCase):
        common = check_model_cuda
        device = "cuda"

    copy_tests(
        DynamicShapesCommonTemplate, DynamicShapesCudaTests, "cuda", test_failures
    )


class TestInductorDynamic(TestCase):
    compile_fn = partial(torch.compile, dynamic=True)

    def setUp(self):
        # HAS_CUDA also checks compute capability to skip tests
        # on older devices
        if self.device_type == "cuda" and not HAS_CUDA:
            self.skipTest("Triton not available")
        torch._dynamo.reset()
        super(TestCase, self).setUp()
        # this should be in setUpClass, but device-generic tests
        # don't work with setUpClass well (non-deterministically the wrong setUpClass is resolved),
        # so put it in test setUp, it's cheap
        self._stack = contextlib.ExitStack()
        self._stack.enter_context(
            torch._inductor.config.patch(
                {
                    "debug": False,
                    "cpp.min_chunk_size": 1,
                    "triton.autotune_pointwise": False,  # too slow
                    "implicit_fallbacks": False,
                }
            )
        )

    def tearDown(self):
        self._stack.close()
        super(TestCase, self).tearDown()
        torch._dynamo.reset()

    def test_arange_dynamic(self, device):
        def fn(a):
            batch_size = a.numel()
            max_len = a.max()
            return ~(
                torch.arange(0, max_len, device=a.device)
                .type_as(a)
                .repeat(batch_size, 1)
                .lt(a.unsqueeze(1))
            )

        a = torch.randint(10, 30, (10,), device=device)
        a[0] = 29  # fix max_len
        opt = self.compile_fn(fn)
        res = opt(a)
        ref = fn(a)
        self.assertEqual(res, ref)

    @onlyCUDA
    def test_pad_dynamic(self, device):
        def get_same_padding(x: int, k: int, s: int, d: int):
            return max((math.ceil(x / s) - 1) * s + (k - 1) * d + 1 - x, 0)

        def pad_same(x, k, s, d=(1, 1), value=0):
            ih, iw = x.size()[-2:]
            pad_h, pad_w = get_same_padding(ih, k[0], s[0], d[0]), get_same_padding(
                iw, k[1], s[1], d[1]
            )
            if pad_h > 0 or pad_w > 0:
                x = torch.nn.functional.pad(
                    x,
                    [pad_w // 2, pad_w - pad_w // 2, pad_h // 2, pad_h - pad_h // 2],
                    value=value,
                )
            return x

        x = torch.randn(2, 24, 110, 110, device=device)
        opt = self.compile_fn(pad_same)
        res = opt(x, (5, 5), (2, 2))
        ref = pad_same(x, (5, 5), (2, 2))
        self.assertEqual(res, ref, atol=0, rtol=0)


instantiate_device_type_tests(TestInductorDynamic, globals())

if __name__ == "__main__":
    from torch._dynamo.test_case import run_tests

    if (HAS_CPU or HAS_CUDA) and not TEST_WITH_ROCM:
        run_tests(needs="filelock")<|MERGE_RESOLUTION|>--- conflicted
+++ resolved
@@ -43,30 +43,10 @@
 
 importlib.import_module("filelock")
 
-<<<<<<< HEAD
-test_skips = {
-    "test_cpp_wrapper_dynamic_shapes": ("cpu",),
-    "test_cudnn_rnn_dynamic_shapes": ("cuda",),
-    "test_kwargs_dynamic_shapes": ("cpu",),
-    # test_roi_align uses torchvision, which doesn't work with dynamic shapes
-    "test_roi_align_dynamic_shapes": ("cpu", "cuda"),
-    #
-    # These are from switching to specialize_int=False
-    #
-    "test_div5_dynamic_shapes": (
-        "cpu",
-        "cuda",
-    ),  # The values for attribute 'dtype' do not match
-    "test_div8_dynamic_shapes": ("cpu", "cuda"),  # StopIteration
-    # NotImplementedError: argument of type: <class 'sympy.core.add.Add'>
-    "test_reflection_pad2d_backward_dynamic_shapes": ("cpu", "cuda"),
-    "test_both_scalars_dynamic_shapes": ("cpu", "cuda"),  # StopIteration
-=======
 # xfail by default, set is_skip=True to skip
 test_failures = {
     "test_cpp_wrapper_dynamic_shapes": TestFailure(("cpu",)),
     "test_kwargs_dynamic_shapes": TestFailure(("cpu",)),
->>>>>>> bb40b625
 }
 
 
