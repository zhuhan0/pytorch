# Owner(s): ["module: dynamo"]
import unittest
from copy import deepcopy

import torch

import torch._dynamo
import torch._dynamo.backends.ipex
import torch._dynamo.test_case
<<<<<<< HEAD
from torch._dynamo.backends.train_step import get_deferred_modes
=======
from torch._dynamo.backends.train_step import _compile_train_step
>>>>>>> f95c9370
from torch._dynamo.testing import same
from torch._subclasses.fake_tensor import FakeTensorMode
from torch.fx import GraphModule

# Limitations:
#   - initialization cannot refer to external tensors
#   - parameters are these weird ProxyTensors, should have a custom class for
#     these placeholders
#   - DCE is likely not sound, needs to be implemented more carefully by
#     understanding aliasing relationships
#   - only top level module is rematerialized
#   - we lose parameter-ness and requires_grad-ness
#   - no version counter safety to guard against input mutation


class Seq(torch.nn.Module):
    def __init__(self):
        super().__init__()
        self.layers = torch.nn.Sequential(
            torch.nn.Linear(10, 10),
            torch.nn.ReLU(),
            torch.nn.Linear(10, 10),
            torch.nn.Sigmoid(),
        )

    def forward(self, x):
        return self.layers(x)


def init_weights(m):
    if isinstance(m, torch.nn.Linear):
        torch.nn.init.xavier_uniform_(m.weight)
        m.bias.data.fill_(0.01)


class TestCompileTrainStep(torch._dynamo.test_case.TestCase):
    """
    The Basic Idea
    1) dynamo stashes optimizer on graphmodule in special key
    2) optimizer.step() just sticks a call in graph without trying to arg-proxy anything
    3) inside train_step_compiler, we reparameterize the optimizer

    WIP/Issues
    - handle more than one optimizer (e.g. for different submodules)
    """

    def test_no_optimizer(self):
        def train_step(model, inputs):
            out = model(*inputs)
            loss = out.sum()
            loss.backward()
            return loss

        model = Seq()
        model.apply(init_weights)
        inputs = [torch.randn((128, 10))]

        correct_loss = train_step(model, inputs)

        opt_train_step = _compile_train_step(train_step, backend="train_step_eager")
        opt_loss = opt_train_step(model, inputs)

        self.assertTrue(same(correct_loss, opt_loss))

    def test_sgd_optimizer(self):
        model = Seq()
        model.apply(init_weights)

        optimizer = torch.optim.SGD(model.parameters(), lr=0.01, momentum=0.9)

        def train_step(model, optimizer, inputs):
            out = model(*inputs)
            loss = out.sum()

            # dynamo special case lets this pass through as a call in the FX graph
            # it gets traced out in the train_step backend, before being functionalized
            loss.backward()

            # dynamo tracks the optimizer and smuggles it on the graphmodule as an attr
            # train_step backend can reparametrize it with the fake parameter tensors it already
            # uses for module tracing
            optimizer.step()

            optimizer.zero_grad()
            return loss

        # copy the model/optimizer up front so we don't have to reset them between eager/compile runs
        opt_model = deepcopy(model)
        opt_optimizer = deepcopy(optimizer)
        inputs = [torch.randn((128, 10))]

        correct_loss = train_step(model, optimizer, inputs)
        correct_params = {
            name: param.clone().detach() for name, param in model.named_parameters()
        }

        opt_train_step = _compile_train_step(train_step, backend="train_step_eager")
        opt_loss = opt_train_step(opt_model, opt_optimizer, inputs)
        opt_params = {
            name: param.clone().detach() for name, param in opt_model.named_parameters()
        }

        self.assertTrue(same(correct_loss, opt_loss))
        for name in correct_params:
            self.assertTrue(name in opt_params)
            self.assertTrue(same(correct_params[name], opt_params[name]))

            # Note: the train_step compiler never sets .grad on the original param objects due to how it traces,
            # so we insist that the user puts .zero_grad in the train_step so there is no discrepancy between running
            # under eager or under compile
            self.assertTrue(correct_params[name].grad is None)
            self.assertTrue(opt_params[name].grad is None)

    @unittest.skipIf(not torch.cuda.is_available(), "requires cuda")
    def test_adam_optimizer(self):
        model = Seq().cuda()
        model.apply(init_weights)

        optimizer = torch.optim.Adam(model.parameters(), capturable=True)

        def train_step(model, optimizer, inputs):
            out = model(*inputs)
            loss = out.sum()

            # dynamo special case lets this pass through as a call in the FX graph
            # it gets traced out in the train_step backend, before being functionalized
            loss.backward()

            # dynamo tracks the optimizer and smuggles it on the graphmodule as an attr
            # train_step backend can reparametrize it with the fake parameter tensors it already
            # uses for module tracing
            optimizer.step()

            optimizer.zero_grad()
            return loss

        # copy the model/optimizer up front so we don't have to reset them between eager/compile runs
        opt_model = deepcopy(model)
        opt_optimizer = deepcopy(optimizer)
        inputs = [torch.randn((128, 10)).cuda()]

        opt_train_step = _compile_train_step(train_step, backend="train_step_eager")
        for step in range(10):
            correct_loss = train_step(model, optimizer, inputs)
            opt_loss = opt_train_step(opt_model, opt_optimizer, inputs)
            self.assertEqual(correct_loss, opt_loss)

        correct_params = {
            name: param.clone().detach() for name, param in model.named_parameters()
        }

        opt_params = {
            name: param.clone().detach() for name, param in opt_model.named_parameters()
        }

        self.assertTrue(same(correct_loss, opt_loss))
        for name in correct_params:
            self.assertTrue(name in opt_params)
            self.assertTrue(same(correct_params[name], opt_params[name]))

            # Note: the train_step compiler never sets .grad on the original param objects due to how it traces,
            # so we insist that the user puts .zero_grad in the train_step so there is no discrepancy between running
            # under eager or under compile
            self.assertTrue(correct_params[name].grad is None)
            self.assertTrue(opt_params[name].grad is None)

    def test_deferred_smoke(self):
        # currently test_sgd and smoke both fail with the same error:
        # RuntimeError: element 0 of tensors does not require grad and does not have a grad_fn
        # paste: https://www.internalfb.com/phabricator/paste/view/P682652292
        def train_step(model, optimizer, inputs):
            out = model(*inputs)
            loss = out.sum()
            loss.backward()
            optimizer.step()
            model.zero_grad()
            return loss

        inputs = [torch.randn((128, 10))]

        fake_tensor_mode = FakeTensorMode(allow_fallback_kernels=True)

        """
        Grab an init graph for the model, make it a GM that returns real params,
        stash it on the model for train_step compiler to use later
        """
        model_proxy_mode, model_fx_tracer = get_deferred_modes()

        with fake_tensor_mode, model_proxy_mode:
            deferred_model = Seq()
            deferred_model.apply(init_weights)

        outputs = []

        def mark_for_materialize(tensors):
            for k, t in tensors.items():
                if t is None:
                    continue
                outputs.append(t.proxy.node)

        mark_for_materialize(dict(deferred_model.named_parameters()))
        mark_for_materialize(dict(deferred_model.named_buffers()))

        model_fx_tracer.graph.output(outputs)
        model_fx_tracer.graph.eliminate_dead_code()  # hmmm
        deferred_model._deferred_init = GraphModule(
            model_fx_tracer.root, model_fx_tracer.graph
        )

        """
        Same thing for the optimizer, but do it in train_step compile so that params have grads set
        """
        opt_optimizer = torch.optim.Adam(deferred_model.parameters(), capturable=True)

        opt_train_step = torch.compile(
            train_step,
            backend="train_step_eager",
            trainstep=True,
            fake_mode=fake_tensor_mode,
        )

        # materialize_module(m)
        loss = []
        for step in range(10):
            opt_loss = opt_train_step(deferred_model, opt_optimizer, inputs)
            loss.append(opt_loss)
            if step > 0:
                # in practice, this model loss goes 684, 458, 264, 125, ... so this check should not be too noisy
                self.assertTrue(loss[-2] > loss[-1])

    def test_smoke(self):
        def train_step(model, optimizer, inputs):
            out = model(*inputs)
            loss = out.sum()
            loss.backward()
            optimizer.step()
            optimizer.zero_grad()
            return loss

        opt_model = Seq()
        opt_model.apply(init_weights)
        opt_optimizer = torch.optim.SGD(opt_model.parameters(), lr=0.01, momentum=0.9)
        inputs = [torch.randn((128, 10))]
        opt_train_step = _compile_train_step(train_step, backend="train_step_eager")

        loss = []
        for step in range(10):
            opt_loss = opt_train_step(opt_model, opt_optimizer, inputs)
            loss.append(opt_loss)
            if step > 0:
                # in practice, this model loss goes 684, 458, 264, 125, ... so this check should not be too noisy
                self.assertTrue(loss[-2] > loss[-1])

    def test_dynamo_safety_checks(self):
        """Since dynamo train_step compile traces .backward() call, it's imperative that no .grad_fn exists
        for inputs to the train_step graph, otherwise their backwards will incorrectly be traced
        """

        def train_step(model, optimizer, inputs):
            out = model(*inputs)
            loss = out.sum()
            loss.backward()
            optimizer.step()
            optimizer.zero_grad()
            return loss

        opt_model = Seq()
        opt_model.apply(init_weights)
        opt_optimizer = torch.optim.SGD(opt_model.parameters(), lr=0.01, momentum=0.9)

        # Cause the inputs to the model to have grad_fn
        pre_inputs = torch.randn((128, 10))
        pre_input_layer = torch.nn.Linear(10, 10)
        inputs = [
            pre_input_layer(pre_inputs),
        ]
        opt_train_step = _compile_train_step(train_step, backend="train_step_eager")

        with self.assertRaisesRegex(AssertionError, r"an input tensor has a grad_fn"):
            opt_train_step(opt_model, opt_optimizer, inputs)

        def train_step_multi_backward(model, optimizer, inputs):
            out = model(*inputs)
            loss = out.sum()
            loss.backward()
            # ok, not a real double backward, but either way would cause the same assert to fire
            loss.backward()
            return loss

        inputs = [
            torch.randn((128, 10)),
        ]
        opt_train_step = _compile_train_step(
            train_step_multi_backward, backend="train_step_eager"
        )
        with self.assertRaisesRegex(AssertionError, r"multiple \.backward\(\) calls"):
            opt_train_step(opt_model, opt_optimizer, inputs)

        def train_step_backward_args(model, optimizer, inputs):
            out = model(*inputs)
            loss = out.sum()
            loss.backward(loss)

        opt_train_step = _compile_train_step(
            train_step_backward_args, backend="train_step_eager"
        )

        with self.assertRaisesRegex(
            AssertionError, r"\.backward\(\) call with non-empty args"
        ):
            opt_train_step(opt_model, opt_optimizer, inputs)


if __name__ == "__main__":
    from torch._dynamo.test_case import run_tests

    run_tests()<|MERGE_RESOLUTION|>--- conflicted
+++ resolved
@@ -7,11 +7,7 @@
 import torch._dynamo
 import torch._dynamo.backends.ipex
 import torch._dynamo.test_case
-<<<<<<< HEAD
-from torch._dynamo.backends.train_step import get_deferred_modes
-=======
-from torch._dynamo.backends.train_step import _compile_train_step
->>>>>>> f95c9370
+from torch._dynamo.backends.train_step import _compile_train_step, get_deferred_modes
 from torch._dynamo.testing import same
 from torch._subclasses.fake_tensor import FakeTensorMode
 from torch.fx import GraphModule
@@ -226,10 +222,9 @@
         """
         opt_optimizer = torch.optim.Adam(deferred_model.parameters(), capturable=True)
 
-        opt_train_step = torch.compile(
+        opt_train_step = _compile_train_step(
             train_step,
             backend="train_step_eager",
-            trainstep=True,
             fake_mode=fake_tensor_mode,
         )
 
