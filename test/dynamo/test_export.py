# Owner(s): ["module: dynamo"]
import functools
import inspect
import math
import operator
import unittest
from enum import Enum
from typing import Dict, List, Sequence
from unittest.mock import patch

import torch
import torch._dynamo
import torch._dynamo.test_case
import torch._dynamo.testing
from functorch.experimental.control_flow import cond
from torch._dynamo import config
from torch._export import dynamic_dim
from torch.fx.experimental.proxy_tensor import make_fx
from torch.fx.experimental.symbolic_shapes import (
    ConstraintViolationError,
    is_concrete_int,
)
from torch.testing._internal import common_utils


class ExportTests(torch._dynamo.test_case.TestCase):
    # TODO(voz): Refactor to a shared test function.
    # The tests in this file are a little redundant,
    # They all take a func, run it with eager, then export it, then compare
    def test_export(self):
        def pre_attention_state_ops(input, mems, state):
            lc_key = state[0]
            lc_val = state[1]
            bar = []
            for i in range(0, 4):
                bar2 = []
                for j in range(0, 3):
                    bar2.append(
                        lc_key + lc_val + torch.tensor([0.1, 0.25, 0.4, 0.5, 0.1])
                    )
                bar.append(bar2)

            return bar

        def func():
            mems = torch.tensor([[[1.8364, 0.2724, -1.4917, -0.4367, 0.8640]]])
            state = [
                torch.tensor([[[1.0517, 0.3848, -0.6472, 0.0823, 0.9116]]]),
                torch.tensor([[[1.0517, 0.3848, -0.6472, 0.0823, 0.9116]]]),
            ]
            i = torch.tensor(
                [
                    [0.0313, -0.1487, -0.3846, -0.5321],
                    [-1.7073, 1.3331, -0.0890, -1.4935],
                    [-0.8314, -0.1862, -0.5935, 1.5232],
                ]
            )
            return pre_attention_state_ops(i, mems, state)

        opt_func = torch._dynamo.optimize("eager", nopython=True)(func)
        real_result = opt_func()

        torch._dynamo.reset()

        exported = torch._dynamo.export(func)
        out_graph = exported[0]

        dynamo_result = out_graph()
        self.assertTrue(torch._dynamo.utils.same(real_result, dynamo_result))

    def test_export_mismatched_out(self):
        def func(x):
            y = x + 1
            return ([x, x], (y, y))

        opt_func = torch._dynamo.optimize("eager", nopython=True)(func)
        real_result = opt_func(torch.tensor([[[1.3737, 0.1]]]))

        torch._dynamo.reset()

        exported = torch._dynamo.export(func, torch.tensor([[[1.3737, 0.1]]]))
        out_graph = exported[0]

        dynamo_result = out_graph(torch.tensor([[[1.3737, 0.1]]]))

        self.assertTrue(torch._dynamo.utils.same(real_result, dynamo_result))

    @config.patch(dynamic_shapes=True)
    def test_export_shape_control_flow_1(self):
        def func(x):
            if x.shape[0] > 10:
                return x.cos()
            return x.sin()

        opt_func = torch._dynamo.optimize("eager")(func)
        real_result = opt_func(torch.ones(6, 4))

        torch._dynamo.reset()

        exported = torch._dynamo.export(func, torch.ones(6, 4))
        out_graph, out_guards = exported

        dynamo_result = out_graph(torch.ones(6, 4))

        from torch._guards import GuardSource

        self.assertTrue(torch._dynamo.utils.same(real_result, dynamo_result))
        hit = False
        for guard in out_guards:
            if guard.source == GuardSource.SHAPE_ENV:
                hit = True
                if config.assume_static_by_default:
                    # The guard produced here must be narrow, because
                    # we are running with assume_static_by_default
                    self.assertTrue("L['x'].size()[0] == 6" in guard.code_list)
                else:
                    self.assertTrue("L['x'].size()[0] <= 10" in guard.code_list)

        self.assertTrue(hit)

    def test_export_control_flow_with_getattr(self):
        class Animal(Enum):
            COW = "moo"

        class MyModule(torch.nn.Module):
            def __init__(self, a):
                super().__init__()
                self.a = a

            def forward(self, x):
                if self.a == Animal.COW.value:
                    return x * x
                else:
                    raise ValueError("bad")

        module = MyModule("moo")
        input = (torch.ones(4, 3),)
        resA = module(*input)
        graph, _ = torch._dynamo.export(module, *input)
        resB = graph(*input)
        self.assertTrue(torch._dynamo.utils.same(resA, resB))

    def test_export_graph_bypass(self):
        inp = [
            torch.tensor([0.1, 0.1]),
            torch.tensor([0.2, 0.2]),
            torch.tensor([0.3, 0.3]),
        ]

        def func(x):
            first = x[2]
            second = x[2]
            return first * second

        opt_func = torch._dynamo.optimize("eager", nopython=True)(func)
        real_result = opt_func(inp)

        torch._dynamo.reset()

        exported = torch._dynamo.export(func, inp)
        out_graph = exported[0]

        dynamo_result = out_graph(inp)

        self.assertTrue(torch._dynamo.utils.same(real_result, dynamo_result))

    def test_list_unpack(self):
        inp = [
            torch.tensor([0.1, 0.1]),
            torch.tensor([0.2, 0.2]),
            torch.tensor([0.3, 0.3]),
        ]

        def func(x):
            first = x[2]
            second = x[2]
            return x[0], first * second, x[1], x[2]

        opt_func = torch._dynamo.optimize("eager", nopython=True)(func)
        real_result = opt_func(inp)

        torch._dynamo.reset()

        exported = torch._dynamo.export(func, inp)
        out_graph = exported[0]

        dynamo_result = out_graph(inp)

        self.assertTrue(torch._dynamo.utils.same(real_result, dynamo_result))

    def test_export_mismatched_out_2(self):
        def func(x):
            y = x + 1
            return ([x, x], (y, y))

        opt_func = torch._dynamo.optimize("eager", nopython=True)(func)
        real_result = opt_func(torch.tensor([[[1.3737, 0.1]]]))

        torch._dynamo.reset()

        exported = torch._dynamo.export(func, torch.tensor([[[1.3737, 0.1]]]))
        out_graph = exported[0]

        dynamo_result = out_graph(torch.tensor([[[1.3737, 0.1]]]))

        self.assertTrue(torch._dynamo.utils.same(real_result, dynamo_result))

    def test_export_graph_with_list(self):
        inp = [
            torch.tensor([0.1, 0.1]),
            torch.tensor([0.2, 0.2]),
            torch.tensor([0.3, 0.3]),
            torch.tensor([0.4, 0.4]),
        ]

        def func(x):
            first = x[2]
            second = x[2]
            return first * second, x

        opt_func = torch._dynamo.optimize("eager", nopython=True)(func)
        real_result = opt_func(inp)

        torch._dynamo.reset()

        exported = torch._dynamo.export(func, inp)
        out_graph = exported[0]

        dynamo_result = out_graph(inp)

        self.assertTrue(torch._dynamo.utils.same(real_result, dynamo_result))

    def test_export_graph_with_complex_reorder(self):
        inp = [
            torch.tensor([0.1, 0.1]),
            torch.tensor([0.2, 0.2]),
            torch.tensor([0.3, 0.3]),
            torch.tensor([0.4, 0.4]),
        ]

        def func(x):
            first = x[0]
            second = x[1]
            third = x[2]
            return third, first, second, first * second, first * third

        opt_func = torch._dynamo.optimize("eager", nopython=True)(func)
        real_result = opt_func(inp)

        torch._dynamo.reset()

        exported = torch._dynamo.export(func, inp)
        out_graph = exported[0]

        dynamo_result = out_graph(inp)

        self.assertTrue(torch._dynamo.utils.same(real_result, dynamo_result))

    def test_dupes(self):
        inp = torch.tensor([0.1, 0.1])

        def func(x):
            y = x + 1
            return y, y

        opt_func = torch._dynamo.optimize("eager", nopython=True)(func)
        real_result = opt_func(inp)

        torch._dynamo.reset()

        exported = torch._dynamo.export(func, inp)
        out_graph = exported[0]

        dynamo_result = out_graph(inp)

        self.assertTrue(torch._dynamo.utils.same(real_result, dynamo_result))

    def test_dupes_2(self):
        inp = torch.tensor([0.1, 0.1])

        def func(x):
            y = x + 1
            return y, y

        opt_func = torch._dynamo.optimize("eager", nopython=True)(func)
        real_result = opt_func(inp)

        torch._dynamo.reset()

        exported = torch._dynamo.export(func, inp)
        out_graph = exported[0]

        dynamo_result = out_graph(inp)

        self.assertTrue(torch._dynamo.utils.same(real_result, dynamo_result))

    def test_dupes_and_bypass(self):
        inp = torch.tensor([0.1, 0.1])
        inp2 = torch.tensor([0.4, 0.4])
        inps = [inp, inp2]

        def func(x, z):
            y = x + 1
            return y, y, z

        opt_func = torch._dynamo.optimize("eager", nopython=True)(func)
        real_result = opt_func(*inps)

        torch._dynamo.reset()

        exported = torch._dynamo.export(func, *inps)
        out_graph = exported[0]

        dynamo_result = out_graph(*inps)

        self.assertTrue(torch._dynamo.utils.same(real_result, dynamo_result))

    def test_dupes_and_bypass_with_non_tensor_arg(self):
        inp = torch.tensor([0.1, 0.1])
        inp2 = torch.tensor([0.1, 0.1])
        inp3 = 4
        inps = [inp, inp2, inp3]

        def func(x, z, k):
            y = x + k
            return y, y, z

        opt_func = torch._dynamo.optimize("eager", nopython=True)(func)
        real_result = opt_func(*inps)

        torch._dynamo.reset()

        exported = torch._dynamo.export(func, *inps)
        out_graph = exported[0]

        dynamo_result = out_graph(*inps)

        self.assertTrue(torch._dynamo.utils.same(real_result, dynamo_result))

    def test_dupes_and_bypass_reorder_with_non_tensor_arg(self):
        inp = torch.tensor([0.1, 0.1])
        inp2 = torch.tensor([0.1, 0.1])
        inp3 = 4
        inps = [inp, inp2, inp3]

        def func(x, z, k):
            y = x + k
            return z, y, y

        opt_func = torch._dynamo.optimize("eager", nopython=True)(func)
        real_result = opt_func(*inps)

        torch._dynamo.reset()

        exported = torch._dynamo.export(func, *inps)
        out_graph = exported[0]

        dynamo_result = out_graph(*inps)

        self.assertTrue(torch._dynamo.utils.same(real_result, dynamo_result))

    @config.patch(capture_scalar_outputs=True, dynamic_shapes=True)
    def test_dupes_and_bypass_with_non_tensor_output(self):
        inp = torch.tensor([0.1, 0.1])
        inp2 = torch.tensor([0.1, 0.1])
        inp3 = 4
        inps = [inp, inp2, inp3]

        def func(x, z, k):
            y = x + k
            return y[0].item(), y, z

        opt_func = torch._dynamo.optimize("eager", nopython=True)(func)
        real_result = opt_func(*inps)

        torch._dynamo.reset()

        exported = torch._dynamo.export(func, *inps)
        out_graph = exported[0]

        dynamo_result = out_graph(*inps)

        self.assertTrue(torch._dynamo.utils.same(real_result, dynamo_result))

    def test_zeroes_in_and_out_different_shape_on_test(self):
        inp = torch.zeros(10)
        inp2 = torch.zeros(10)
        inp3 = torch.zeros(10)
        inps = [inp, inp2, inp3]

        inps_rand = [torch.randn(10), torch.randn(10), torch.randn(10)]

        def func(a, b, c):
            return [[a], [b, c], [a + b], [[c + c]]]

        opt_func = torch._dynamo.optimize("eager", nopython=True)(func)
        real_result = opt_func(*inps_rand)

        torch._dynamo.reset()

        exported = torch._dynamo.export(func, *inps)
        out_graph = exported[0]

        dynamo_result = out_graph(*inps_rand)

        self.assertTrue(torch._dynamo.utils.same(real_result, dynamo_result))

    @config.patch(capture_scalar_outputs=True, dynamic_shapes=True)
    def test_zeroes_in_new_shape_scalar_out(self):
        inp = torch.zeros(10)
        inp2 = torch.zeros(10)
        inp3 = torch.zeros(10)
        inps = [inp, inp2, inp3]

        inps_rand = [torch.randn(10), torch.randn(10), torch.randn(10)]

        def func(a, b, c):
            return a[0].item() + b[0].item() + c[0].item()

        opt_func = torch._dynamo.optimize("eager", nopython=True)(func)
        real_result = opt_func(*inps_rand)

        torch._dynamo.reset()

        exported = torch._dynamo.export(func, *inps)
        out_graph = exported[0]

        dynamo_result = out_graph(*inps_rand)

        self.assertTrue(torch._dynamo.utils.same(real_result, dynamo_result))

    @config.patch(capture_scalar_outputs=True, dynamic_shapes=True)
    def test_zeroes_in_new_shape_scalar_out_permute(self):
        inp = torch.zeros(10)
        inp2 = torch.zeros(10)
        inp3 = torch.zeros(10)
        inps = [inp, inp2, inp3]

        inps_rand = [torch.randn(10), torch.randn(10), torch.randn(10)]

        def func(a, b, c):
            return b[0].item() + c[0].item() + a[0].item() + a[0].item()

        opt_func = torch._dynamo.optimize("eager", nopython=True)(func)
        real_result = opt_func(*inps_rand)

        torch._dynamo.reset()

        exported = torch._dynamo.export(func, *inps)
        out_graph = exported[0]

        dynamo_result = out_graph(*inps_rand)

        self.assertTrue(torch._dynamo.utils.same(real_result, dynamo_result))

    @config.patch(capture_scalar_outputs=True, dynamic_shapes=True)
    def test_zeroes_in_new_shape_scalar_out_permute_dupe_and_bypass(self):
        inp = torch.zeros(10)
        inp2 = torch.zeros(10)
        inp3 = torch.zeros(10)
        inps = [inp, inp2, inp3]

        inps_rand = [torch.randn(10), torch.randn(10), torch.randn(10)]

        def func(a, b, c):
            return a, b[0].item() + c[0].item() + a[0].item() + a[0].item(), a

        opt_func = torch._dynamo.optimize("eager", nopython=True)(func)
        real_result = opt_func(*inps_rand)

        torch._dynamo.reset()

        exported = torch._dynamo.export(func, *inps)
        out_graph = exported[0]

        dynamo_result = out_graph(*inps_rand)

        self.assertTrue(torch._dynamo.utils.same(real_result, dynamo_result))

    def test_func_return(self):
        inp = torch.zeros(10)
        inp2 = torch.zeros(10)
        inp3 = torch.zeros(10)
        inps = [inp, inp2, inp3]

        inps_rand = [torch.randn(10), torch.randn(10), torch.randn(10)]

        def func(a, b, c):
            x = a + b + c

            def func2(y):
                return x * y

            return func2(x)

        opt_func = torch._dynamo.optimize("eager", nopython=True)(func)
        real_result = opt_func(*inps_rand)

        torch._dynamo.reset()

        exported = torch._dynamo.export(func, *inps)
        out_graph = exported[0]

        dynamo_result = out_graph(*inps_rand)

        self.assertTrue(torch._dynamo.utils.same(real_result, dynamo_result))

    def test_dict_return(self):
        inp = torch.zeros(10)
        inp2 = torch.zeros(10)
        inp3 = torch.zeros(10)
        inps = [inp, inp2, inp3]

        inps_rand = [torch.randn(10), torch.randn(10), torch.randn(10)]

        def func(a, b, c):
            x = a + b + c
            return {"a": x}

        opt_func = torch._dynamo.optimize("eager", nopython=True)(func)
        real_result = opt_func(*inps_rand)

        torch._dynamo.reset()

        exported = torch._dynamo.export(func, *inps)
        out_graph = exported[0]

        dynamo_result = out_graph(*inps_rand)

        self.assertTrue(torch._dynamo.utils.same(real_result, dynamo_result))

    def test_export_with_aten_graph(self):
        def pre_attention_state_ops(input, mems, state):
            lc_key = state[0]
            lc_val = state[1]
            bar = []
            for i in range(0, 4):
                bar2 = []
                for j in range(0, 3):
                    bar2.append(
                        lc_key + lc_val + torch.tensor([0.1, 0.25, 0.4, 0.5, 0.1])
                    )
                bar.append(bar2)

            return bar

        def func():
            mems = torch.tensor([[[1.8364, 0.2724, -1.4917, -0.4367, 0.8640]]])
            state = [
                torch.tensor([[[1.0517, 0.3848, -0.6472, 0.0823, 0.9116]]]),
                torch.tensor([[[1.0517, 0.3848, -0.6472, 0.0823, 0.9116]]]),
            ]
            i = torch.tensor(
                [
                    [0.0313, -0.1487, -0.3846, -0.5321],
                    [-1.7073, 1.3331, -0.0890, -1.4935],
                    [-0.8314, -0.1862, -0.5935, 1.5232],
                ]
            )
            return pre_attention_state_ops(i, mems, state)

        opt_func = torch._dynamo.optimize("eager", nopython=True)(func)
        real_result = opt_func()

        torch._dynamo.reset()

        exported = torch._dynamo.export(func, aten_graph=True)
        out_graph = exported[0]

        dynamo_result = out_graph()
        self.assertTrue(torch._dynamo.utils.same(real_result, dynamo_result))

    def test_export_mismatched_out_with_aten_graph(self):
        def func(x):
            y = x + 1
            return ([x, x], (y, y))

        opt_func = torch._dynamo.optimize("eager", nopython=True)(func)
        real_result = opt_func(torch.tensor([[[1.3737, 0.1]]]))

        torch._dynamo.reset()

        exported = torch._dynamo.export(
            func, torch.tensor([[[1.3737, 0.1]]]), aten_graph=True
        )
        out_graph = exported[0]

        dynamo_result = out_graph(torch.tensor([[[1.3737, 0.1]]]))

        self.assertTrue(torch._dynamo.utils.same(real_result, dynamo_result))

    def test_export_graph_bypass_with_aten_graph(self):
        inp = [
            torch.tensor([0.1, 0.1]),
            torch.tensor([0.2, 0.2]),
            torch.tensor([0.3, 0.3]),
        ]

        def func(x):
            first = x[2]
            second = x[2]
            return first * second

        opt_func = torch._dynamo.optimize("eager", nopython=True)(func)
        real_result = opt_func(inp)

        torch._dynamo.reset()

        exported = torch._dynamo.export(func, inp, aten_graph=True)
        out_graph = exported[0]

        dynamo_result = out_graph(inp)

        self.assertTrue(torch._dynamo.utils.same(real_result, dynamo_result))

    def test_list_unpack_with_aten_graph(self):
        inp = [
            torch.tensor([0.1, 0.1]),
            torch.tensor([0.2, 0.2]),
            torch.tensor([0.3, 0.3]),
        ]

        def func(x):
            first = x[2]
            second = x[2]
            return x[0], first * second, x[1], x[2]

        opt_func = torch._dynamo.optimize("eager", nopython=True)(func)
        real_result = opt_func(inp)

        torch._dynamo.reset()

        exported = torch._dynamo.export(func, inp, aten_graph=True)
        out_graph = exported[0]

        dynamo_result = out_graph(inp)

        self.assertTrue(torch._dynamo.utils.same(real_result, dynamo_result))

    def test_export_mismatched_out_2_with_aten_graph(self):
        def func(x):
            y = x + 1
            return ([x, x], (y, y))

        opt_func = torch._dynamo.optimize("eager", nopython=True)(func)
        real_result = opt_func(torch.tensor([[[1.3737, 0.1]]]))

        torch._dynamo.reset()

        exported = torch._dynamo.export(
            func, torch.tensor([[[1.3737, 0.1]]]), aten_graph=True
        )
        out_graph = exported[0]

        dynamo_result = out_graph(torch.tensor([[[1.3737, 0.1]]]))

        self.assertTrue(torch._dynamo.utils.same(real_result, dynamo_result))

    def test_export_graph_with_list_with_aten_graph(self):
        inp = [
            torch.tensor([0.1, 0.1]),
            torch.tensor([0.2, 0.2]),
            torch.tensor([0.3, 0.3]),
            torch.tensor([0.4, 0.4]),
        ]

        def func(x):
            first = x[2]
            second = x[2]
            return first * second, x

        opt_func = torch._dynamo.optimize("eager", nopython=True)(func)
        real_result = opt_func(inp)

        torch._dynamo.reset()

        exported = torch._dynamo.export(func, inp, aten_graph=True)
        out_graph = exported[0]

        dynamo_result = out_graph(inp)

        self.assertTrue(torch._dynamo.utils.same(real_result, dynamo_result))

    def test_export_graph_with_complex_reorder_with_aten_graph(self):
        inp = [
            torch.tensor([0.1, 0.1]),
            torch.tensor([0.2, 0.2]),
            torch.tensor([0.3, 0.3]),
            torch.tensor([0.4, 0.4]),
        ]

        def func(x):
            first = x[0]
            second = x[1]
            third = x[2]
            return third, first, second, first * second, first * third

        opt_func = torch._dynamo.optimize("eager", nopython=True)(func)
        real_result = opt_func(inp)

        torch._dynamo.reset()

        exported = torch._dynamo.export(func, inp, aten_graph=True)
        out_graph = exported[0]

        dynamo_result = out_graph(inp)

        self.assertTrue(torch._dynamo.utils.same(real_result, dynamo_result))

    def test_dupes_with_aten_graph(self):
        inp = torch.tensor([0.1, 0.1])

        def func(x):
            y = x + 1
            return y, y

        opt_func = torch._dynamo.optimize("eager", nopython=True)(func)
        real_result = opt_func(inp)

        torch._dynamo.reset()

        exported = torch._dynamo.export(func, inp, aten_graph=True)
        out_graph = exported[0]

        dynamo_result = out_graph(inp)

        self.assertTrue(torch._dynamo.utils.same(real_result, dynamo_result))

    def test_dupes_2_with_aten_graph(self):
        inp = torch.tensor([0.1, 0.1])

        def func(x):
            y = x + 1
            return y, y

        opt_func = torch._dynamo.optimize("eager", nopython=True)(func)
        real_result = opt_func(inp)

        torch._dynamo.reset()

        exported = torch._dynamo.export(func, inp, aten_graph=True)
        out_graph = exported[0]

        dynamo_result = out_graph(inp)

        self.assertTrue(torch._dynamo.utils.same(real_result, dynamo_result))

    def test_dupes_and_bypass_with_aten_graph(self):
        inp = torch.tensor([0.1, 0.1])
        inp2 = torch.tensor([0.4, 0.4])
        inps = [inp, inp2]

        def func(x, z):
            y = x + 1
            return y, y, z

        opt_func = torch._dynamo.optimize("eager", nopython=True)(func)
        real_result = opt_func(*inps)

        torch._dynamo.reset()

        exported = torch._dynamo.export(func, *inps, aten_graph=True)
        out_graph = exported[0]

        dynamo_result = out_graph(*inps)

        self.assertTrue(torch._dynamo.utils.same(real_result, dynamo_result))

    def test_dupes_and_bypass_with_non_tensor_arg_with_aten_graph(self):
        inp = torch.tensor([0.1, 0.1])
        inp2 = torch.tensor([0.1, 0.1])
        inp3 = 4
        inps = [inp, inp2, inp3]

        def func(x, z, k):
            y = x + k
            return y, y, z

        opt_func = torch._dynamo.optimize("eager", nopython=True)(func)
        real_result = opt_func(*inps)

        torch._dynamo.reset()

        exported = torch._dynamo.export(func, *inps, aten_graph=True)
        out_graph = exported[0]

        dynamo_result = out_graph(*inps)

        self.assertTrue(torch._dynamo.utils.same(real_result, dynamo_result))

    def test_dupes_and_bypass_reorder_with_non_tensor_arg_with_aten_graph(self):
        inp = torch.tensor([0.1, 0.1])
        inp2 = torch.tensor([0.1, 0.1])
        inp3 = 4
        inps = [inp, inp2, inp3]

        def func(x, z, k):
            y = x + k
            return z, y, y

        opt_func = torch._dynamo.optimize("eager", nopython=True)(func)
        real_result = opt_func(*inps)

        torch._dynamo.reset()

        exported = torch._dynamo.export(func, *inps, aten_graph=True)
        out_graph = exported[0]

        dynamo_result = out_graph(*inps)

        self.assertTrue(torch._dynamo.utils.same(real_result, dynamo_result))

    @config.patch(capture_scalar_outputs=True, dynamic_shapes=True)
    def test_dupes_and_bypass_with_non_tensor_output_with_aten_graph(self):
        inp = torch.tensor([0.1, 0.1])
        inp2 = torch.tensor([0.1, 0.1])
        inp3 = 4
        inps = [inp, inp2, inp3]

        def func(x, z, k):
            y = x + k
            return y[0].item(), y, z

        opt_func = torch._dynamo.optimize("eager", nopython=True)(func)
        real_result = opt_func(*inps)

        torch._dynamo.reset()

        exported = torch._dynamo.export(func, *inps)
        out_graph = exported[0]

        dynamo_result = out_graph(*inps)

        self.assertTrue(torch._dynamo.utils.same(real_result, dynamo_result))

    def test_zeroes_in_and_out_different_shape_on_test_with_aten_graph(self):
        inp = torch.zeros(10)
        inp2 = torch.zeros(10)
        inp3 = torch.zeros(10)
        inps = [inp, inp2, inp3]

        inps_rand = [torch.randn(10), torch.randn(10), torch.randn(10)]

        def func(a, b, c):
            return [[a], [b, c], [a + b], [[c + c]]]

        opt_func = torch._dynamo.optimize("eager", nopython=True)(func)
        real_result = opt_func(*inps_rand)

        torch._dynamo.reset()

        exported = torch._dynamo.export(func, *inps, aten_graph=True)
        out_graph = exported[0]

        dynamo_result = out_graph(*inps_rand)

        self.assertTrue(torch._dynamo.utils.same(real_result, dynamo_result))

    def test_func_return_with_aten_graph(self):
        inp = torch.zeros(10)
        inp2 = torch.zeros(10)
        inp3 = torch.zeros(10)
        inps = [inp, inp2, inp3]

        inps_rand = [torch.randn(10), torch.randn(10), torch.randn(10)]

        def func(a, b, c):
            x = a + b + c

            def func2(y):
                return x * y

            return func2(x)

        opt_func = torch._dynamo.optimize("eager", nopython=True)(func)
        real_result = opt_func(*inps_rand)

        torch._dynamo.reset()

        exported = torch._dynamo.export(func, *inps, aten_graph=True)
        out_graph = exported[0]

        dynamo_result = out_graph(*inps_rand)

        self.assertTrue(torch._dynamo.utils.same(real_result, dynamo_result))

    def test_dict_return_with_aten_graph(self):
        inp = torch.zeros(10)
        inp2 = torch.zeros(10)
        inp3 = torch.zeros(10)
        inps = [inp, inp2, inp3]

        inps_rand = [torch.randn(10), torch.randn(10), torch.randn(10)]

        def func(a, b, c):
            x = a + b + c
            return {"a": x}

        opt_func = torch._dynamo.optimize("eager", nopython=True)(func)
        real_result = opt_func(*inps_rand)

        torch._dynamo.reset()

        exported = torch._dynamo.export(func, *inps, aten_graph=True)
        out_graph = exported[0]

        dynamo_result = out_graph(*inps_rand)

        self.assertTrue(torch._dynamo.utils.same(real_result, dynamo_result))

    def test_export_with_stack_trace(self):
        inp = torch.randn(4, 4)

        class MyBlock(torch.nn.Module):
            def forward(self, x):
                x = torch.nn.functional.linear(x, torch.randn(4, 4))
                return torch.cos(x).relu() + 1

        class MyModule(torch.nn.Module):
            def __init__(self):
                super().__init__()
                self.block = MyBlock()

            def forward(self, x):
                out = self.block(x)
                return out

        exported = torch._dynamo.export(MyModule(), inp, aten_graph=False)
        out_graph = exported[0]

        for node in out_graph.graph.nodes:
            if node.op not in {"placeholder", "output"}:
                self.assertTrue(node.stack_trace is not None)
                self.assertTrue(node.meta["nn_module_stack"] is not None)
                self.assertTrue(node.meta["source_fn"] is not None)

        torch._dynamo.reset()

        exported = torch._dynamo.export(MyModule(), inp, aten_graph=True)
        out_graph = exported[0]
        for node in out_graph.graph.nodes:
            if node.op == "call_function":
                self.assertTrue(node.stack_trace is not None)
                self.assertTrue(node.meta["nn_module_stack"] is not None)
                self.assertTrue(node.meta["source_fn"] is not None)
                self.assertTrue(node.meta["val"] is not None)
                self.assertTrue(node.meta["original_aten"] is not None)

    def test_export_preserves_nn_module_stack_for_get_attr(self):
        inp = torch.randn(4, 4)

        class MyBlock(torch.nn.Module):
            def __init__(self):
                super().__init__()
                self.weight = torch.nn.Parameter(torch.ones(1, 1))
                self.register_buffer("buffer", torch.ones(1, 1))

            def forward(self, x):
                x = torch.nn.functional.linear(x, torch.randn(4, 4))
                return torch.cos(x).relu() + self.weight + self.buffer

        class MyModule(torch.nn.Module):
            def __init__(self):
                super().__init__()
                self.block = MyBlock()

            def forward(self, x):
                out = self.block(x)
                return out

        m = MyModule()
        exported = torch._dynamo.export(m, inp, aten_graph=False)
        out_graph = exported[0]

        attr_access_count = 0
        for node in out_graph.graph.nodes:
            if node.op == "get_attr":
                attr_access_count += 1
                self.assertTrue(node.meta["nn_module_stack"] is not None)
        self.assertEqual(attr_access_count, 2)

        torch._dynamo.reset()

        exported = torch._dynamo.export(m, inp, aten_graph=True)
        out_graph = exported[0]

        attr_access_count = 0
        for node in out_graph.graph.nodes:
            if node.op == "get_attr":
                attr_access_count += 1
                self.assertTrue(node.meta["nn_module_stack"] is not None)
        self.assertEqual(attr_access_count, 2)

    def test_export_compare_optimize_with_make_fx(self):
        inp = torch.tensor([0.1, 0.1])
        linear = torch.nn.Linear(2, 2)

        def func(x):
            x = x + 1
            y = x.t()
            y = y.relu()
            y = linear(y)
            return y

        exported = torch._dynamo.export(func, inp, aten_graph=True)
        out_graph = exported[0]
        export_result = out_graph(inp)

        torch._dynamo.reset()

        def compiler(gm, sample_inputs):
            def fw(*args):
                aten_gm = make_fx(gm)(*args)
                return aten_gm(*args)

            return fw

        opt_func = torch._dynamo.optimize(compiler, nopython=True)(func)
        make_fx_result_through_backend = opt_func(inp)

        fx_g = make_fx(func)(inp)
        make_fx_result_through_direct = fx_g(inp)

        self.assertTrue(
            torch._dynamo.utils.same(make_fx_result_through_backend, export_result)
        )
        self.assertTrue(
            torch._dynamo.utils.same(make_fx_result_through_direct, export_result)
        )

    def test_export_with_constant_method_on_module(self):
        class MyModule(torch.nn.Module):
            def __init__(self):
                super().__init__()
                self.param = torch.nn.Parameter(torch.rand(4, 2))
                self.linear = torch.nn.Linear(2, 2)

            @torch._dynamo.assume_constant_result
            def helper_fn(self, x):
                return torch.nonzero(x)

            def forward(self, x):
                y = torch.sin(x)
                x = self.linear(x)
                y = self.helper_fn(x)
                return y

        module = MyModule()
        real_result = module(torch.tensor([[1.0, 0], [0, 0]]))
        module = MyModule()
        graph, _ = torch._dynamo.export(module, torch.tensor([[0.0, 0], [0, 0]]))
        result = graph(torch.tensor([[1.0, 0.0], [0, 0]]))
        self.assertTrue(torch._dynamo.utils.same(result, real_result))
        result = graph(torch.tensor([[1, 0], [0.25, 0.25]]))
        self.assertTrue(torch._dynamo.utils.same(result, real_result))

    def test_export_with_constant_method_on_module_invoke_twice(self):
        class MyModule(torch.nn.Module):
            def __init__(self):
                super().__init__()
                self.param = torch.nn.Parameter(torch.rand(4, 2))
                self.linear = torch.nn.Linear(2, 2)

            @torch._dynamo.assume_constant_result
            def helper_fn(self, x):
                return torch.nonzero(x)

            def forward(self, x):
                y = torch.sin(x)
                x = self.linear(x)
                y = self.helper_fn(x) + self.helper_fn(x)
                return y

        module = MyModule()
        real_result = module(torch.tensor([[1.0, 0], [0, 0]]))
        module = MyModule()
        graph, _ = torch._dynamo.export(module, torch.tensor([[0.0, 0], [0, 0]]))
        result = graph(torch.tensor([[1.0, 0.0], [0, 0]]))
        self.assertTrue(torch._dynamo.utils.same(result, real_result))
        result = graph(torch.tensor([[1, 0], [0.25, 0.25]]))
        self.assertTrue(torch._dynamo.utils.same(result, real_result))

    def test_export_with_constant_free_function(self):
        @torch._dynamo.assume_constant_result
        def helper_fn(x):
            return torch.nonzero(x)

        class MyModule(torch.nn.Module):
            def __init__(self):
                super().__init__()
                self.param = torch.nn.Parameter(torch.rand(4, 2))
                self.linear = torch.nn.Linear(2, 2)

            @torch._dynamo.assume_constant_result
            def helper_fn(self, x):
                return torch.nonzero(x)

            def forward(self, x):
                y = torch.sin(x)
                x = self.linear(x)
                y = helper_fn(x) + self.helper_fn(x)
                return y

        module = MyModule()
        real_result = module(torch.tensor([[1.0, 0], [0, 0]]))
        module = MyModule()
        graph, _ = torch._dynamo.export(module, torch.tensor([[0.0, 0], [0, 0]]))
        result = graph(torch.tensor([[1.0, 0.0], [0, 0]]))
        self.assertTrue(torch._dynamo.utils.same(result, real_result))
        result = graph(torch.tensor([[1, 0], [0.25, 0.25]]))
        self.assertTrue(torch._dynamo.utils.same(result, real_result))

    def test_export_with_constant_free_function_and_class_method(self):
        @torch._dynamo.assume_constant_result
        def helper_fn(x):
            return torch.nonzero(x)

        class MyModule(torch.nn.Module):
            def __init__(self):
                super().__init__()
                self.param = torch.nn.Parameter(torch.rand(4, 2))
                self.linear = torch.nn.Linear(2, 2)

            def forward(self, x):
                y = torch.sin(x)
                x = self.linear(x)
                y = helper_fn(x)
                return y

        module = MyModule()
        real_result = module(torch.tensor([[1.0, 0], [0, 0]]))
        module = MyModule()
        graph, _ = torch._dynamo.export(module, torch.tensor([[0.0, 0], [0, 0]]))
        result = graph(torch.tensor([[1.0, 0.0], [0, 0]]))
        self.assertTrue(torch._dynamo.utils.same(result, real_result))
        result = graph(torch.tensor([[1, 0], [0.25, 0.25]]))
        self.assertTrue(torch._dynamo.utils.same(result, real_result))

    def test_export_with_constant_free_function_and_class_method_multiarg(self):
        @torch._dynamo.assume_constant_result
        def helper_fn(x):
            return torch.nonzero(x)

        class MyModule(torch.nn.Module):
            def __init__(self):
                super().__init__()
                self.param = torch.nn.Parameter(torch.rand(4, 2))
                self.linear = torch.nn.Linear(2, 2)

            def forward(self, x, z):
                y = torch.sin(x)
                x = self.linear(x)
                y = helper_fn(x) + helper_fn(z)
                return y

        module = MyModule()
        real_result = module(
            torch.tensor([[1.0, 0], [0, 0]]), torch.tensor([[1.0, 0], [0, 0]])
        )
        module = MyModule()
        graph, _ = torch._dynamo.export(
            module, torch.tensor([[0.0, 0], [0, 0]]), torch.tensor([[1.0, 0], [0, 0]])
        )
        result = graph(
            torch.tensor([[1.0, 0.0], [0, 0]]), torch.tensor([[1.0, 0.0], [0, 0]])
        )
        self.assertTrue(torch._dynamo.utils.same(result, real_result))
        result = graph(
            torch.tensor([[1, 0], [0.25, 0.25]]), torch.tensor([[1, 0], [0.25, 0.25]])
        )
        self.assertTrue(torch._dynamo.utils.same(result, real_result))

    def test_export_with_constant_free_function_and_class_method_multiarg_diff(self):
        @torch._dynamo.assume_constant_result
        def helper_fn(x):
            return torch.nonzero(x)

        class MyModule(torch.nn.Module):
            def forward(self, x, z):
                y = helper_fn(x) + helper_fn(z)
                return y

        module = MyModule()
        real_result = module(
            torch.tensor([[1.0, 0], [0, 0]]), torch.tensor([[1.0, 0], [0, 0]])
        )
        module = MyModule()
        graph, _ = torch._dynamo.export(
            module, torch.tensor([[0.0, 0], [0, 0]]), torch.tensor([[0.0, 0], [0.5, 0]])
        )
        result = graph(
            torch.tensor([[1.0, 0.0], [0, 0]]), torch.tensor([[0.0, 1.0], [0, 0]])
        )
        self.assertTrue(torch._dynamo.utils.same(result, real_result))
        result = graph(
            torch.tensor([[1, 0], [0.25, 0.25]]),
            torch.tensor([[0.33, 0.33], [0.25, 0.25]]),
        )
        self.assertTrue(torch._dynamo.utils.same(result, real_result))

    def test_export_with_constant_tuple_nonzero(self):
        class MyModule(torch.nn.Module):
            @torch._dynamo.assume_constant_result
            def helper_fn(self, x):
                return (torch.nonzero(x), torch.nonzero(x))

            def forward(self, x):
                y = torch.tensor([0.5])
                elements = self.helper_fn(x)
                all_y = []
                for element in elements:
                    for item in element:
                        all_y.append(y * item)
                return all_y

        module = MyModule()
        real_result = module(torch.tensor([1.0, 1.0]))
        graph, guards = torch._dynamo.export(module, torch.tensor([1.0, 1.0]))

        # Tensor input can be almost anything here, and the result will capture what we
        # made constant at compile time.
        result = graph(torch.tensor([[[1.0, 0], [0, 0]], [[1.0, 0], [0, 0]]]))
        self.assertTrue(torch._dynamo.utils.same(result, real_result))

    def test_export_with_constant_list_nonzero(self):
        class MyModule(torch.nn.Module):
            @torch._dynamo.assume_constant_result
            def helper_fn(self, x):
                return [torch.nonzero(x), torch.nonzero(x)]

            def forward(self, x):
                y = torch.tensor([0.5])
                elements = self.helper_fn(x)
                all_y = []
                for element in elements:
                    for item in element:
                        all_y.append(y * item)
                return all_y

        module = MyModule()
        real_result = module(torch.tensor([1.0, 1.0]))
        graph, guards = torch._dynamo.export(module, torch.tensor([1.0, 1.0]))

        # Tensor input can be almost anything here, and the result will capture what we
        # made constant at compile time.
        result = graph(torch.tensor([[[1.0, 0], [0, 0]], [[1.0, 0], [0, 0]]]))
        self.assertTrue(torch._dynamo.utils.same(result, real_result))

    def test_export_with_constant_list_nonzero_free_function(self):
        @torch._dynamo.assume_constant_result
        def helper_fn(x):
            return [torch.nonzero(x), torch.nonzero(x)]

        class MyModule(torch.nn.Module):
            def forward(self, x):
                y = torch.tensor([0.5])
                elements = helper_fn(x)
                all_y = []
                for element in elements:
                    for item in element:
                        all_y.append(y * item)
                return all_y

        module = MyModule()
        real_result = module(torch.tensor([1.0, 1.0]))
        graph, guards = torch._dynamo.export(module, torch.tensor([1.0, 1.0]))

        # Tensor input can be almost anything here, and the result will capture what we
        # made constant at compile time.
        result = graph(torch.tensor([[[1.0, 0], [0, 0]], [[1.0, 0], [0, 0]]]))
        self.assertTrue(torch._dynamo.utils.same(result, real_result))

    def test_export_with_constant_dict_values(self):
        class MyModule(torch.nn.Module):
            @torch._dynamo.assume_constant_result
            def helper_fn(self, x):
                return {"x": x, "x^2": x * x}

            def forward(self, x):
                y = torch.tensor([0.5])
                elements = self.helper_fn(x)
                y = y * elements["x"]
                y = y * elements["x^2"]
                return y

        module = MyModule()
        real_result = module(torch.tensor([2.0, 2.0]))
        graph, guards = torch._dynamo.export(module, torch.tensor([2.0, 2.0]))

        # Tensor input can be almost anything here, and the result will capture what we
        # made constant at compile time.
        result = graph(torch.tensor([[[1.0, 0], [0, 0]], [[1.0, 0], [0, 0]]]))
        self.assertTrue(torch._dynamo.utils.same(result, real_result))

    def test_export_with_constant_none_control_flow(self):
        class MyModule(torch.nn.Module):
            @torch._dynamo.assume_constant_result
            def helper_fn(self, x):
                if x.item() < 0:
                    return None
                else:
                    return x

            def forward(self, x):
                y = torch.tensor([0.5])
                x = self.helper_fn(x)
                if x is None:
                    return y
                return y * x

        module = MyModule()
        real_result = module(torch.tensor([-1]))

        # X is negative, so .item() < 0, which means we return y
        self.assertEqual(real_result, torch.tensor([0.5]))

        graph, guards = torch._dynamo.export(module, torch.tensor([-1]))
        result = graph(torch.tensor([2]))
        # X is positive, but we compiled helper_fn to return None, so it will still return y
        self.assertTrue(torch._dynamo.utils.same(result, real_result))

    def test_export_with_constant_not_none_control_flow(self):
        class MyModule(torch.nn.Module):
            @torch._dynamo.assume_constant_result
            def helper_fn(self, x):
                if x.item() < 0:
                    return None
                else:
                    return x

            def forward(self, x):
                y = torch.tensor([0.5])
                x = self.helper_fn(x)
                if x is None:
                    return y
                return y * x

        module = MyModule()
        real_result = module(torch.tensor([2]))

        # X is positive, so .item() > 0, which means we return y * x
        self.assertEqual(real_result, torch.tensor([1.0]))

        graph, guards = torch._dynamo.export(module, torch.tensor([2]))
        result = graph(torch.tensor([-0.5]))
        # X is negative, but we compiled helper_fn to return x, so it will still return y * x
        self.assertTrue(torch._dynamo.utils.same(result, real_result))

    def test_export_with_constant_none_control_flow_free_func(self):
        @torch._dynamo.assume_constant_result
        def helper_fn(x):
            if x.item() < 0:
                return None
            else:
                return x

        class MyModule(torch.nn.Module):
            def forward(self, x):
                y = torch.tensor([0.5])
                x = helper_fn(x)
                if x is None:
                    return y
                return y * x

        module = MyModule()
        real_result = module(torch.tensor([-1]))

        # X is negative, so .item() < 0, which means we return y
        self.assertEqual(real_result, torch.tensor([0.5]))

        graph, guards = torch._dynamo.export(module, torch.tensor([-1]))
        result = graph(torch.tensor([2]))
        # X is positive, but we compiled helper_fn to return None, so it will still return y
        self.assertTrue(torch._dynamo.utils.same(result, real_result))

    def test_export_with_constant_not_none_control_flow_pos(self):
        class MyModule(torch.nn.Module):
            @torch._dynamo.assume_constant_result
            def helper_fn(self, x):
                if x.item() < 0:
                    return None
                else:
                    return x

            def forward(self, x):
                y = torch.tensor([0.5])
                x = self.helper_fn(x)
                if x is None:
                    return y
                return y * x

        module = MyModule()
        real_result = module(torch.tensor([2]))

        # X is positive, so .item() > 0, which means we return y * x
        self.assertEqual(real_result, torch.tensor([1.0]))

        graph, guards = torch._dynamo.export(module, torch.tensor([2]))
        result = graph(torch.tensor([-0.5]))
        # X is negative, but we compiled helper_fn to return x, so it will still return y * x
        self.assertTrue(torch._dynamo.utils.same(result, real_result))

    def test_export_with_constant_not_none_control_flow_free_func(self):
        @torch._dynamo.assume_constant_result
        def helper_fn(x):
            if x.item() < 0:
                return None
            else:
                return x

        class MyModule(torch.nn.Module):
            def forward(self, x):
                y = torch.tensor([0.5])
                x = helper_fn(x)
                if x is None:
                    return y
                return y * x

        module = MyModule()
        real_result = module(torch.tensor([2]))

        # X is positive, so .item() > 0, which means we return y * x
        self.assertEqual(real_result, torch.tensor([1.0]))

        graph, guards = torch._dynamo.export(module, torch.tensor([2]))
        result = graph(torch.tensor([-0.5]))
        # X is negative, but we compiled helper_fn to return x, so it will still return y * x
        self.assertTrue(torch._dynamo.utils.same(result, real_result))

    def test_export_with_constant_not_return_const(self):
        class MyModule(torch.nn.Module):
            @torch._dynamo.assume_constant_result
            def helper_fn(self, x):
                return self.val

            def forward(self, x):
                y = torch.tensor([0.5])
                x = self.helper_fn(x)
                if x == "A":
                    return y
                return -1

        module = MyModule()
        module.val = "A"
        resA = module(torch.tensor([2]))
        graph, guards = torch._dynamo.export(module, torch.tensor([2]))
        module.val = "B"
        resB = graph(torch.tensor([2]))
        self.assertTrue(torch._dynamo.utils.same(resA, resB))

    def test_export_decomp(self):
        def f(x):
            return x.t() + x.t()

        def nop(x):
            return x.cos()

        graph, _ = torch._dynamo.export(
            f,
            (torch.randn(5)),
            aten_graph=True,
            decomposition_table={torch.ops.aten.t.default: nop},
        )
        self.assertEqual(
            len([n for n in graph.graph.nodes if n.target == torch.ops.aten.t.default]),
            0,
        )

        graph, _ = torch._dynamo.export(
            f, (torch.randn(5)), aten_graph=True, decomposition_table=None
        )
        self.assertEqual(
            len([n for n in graph.graph.nodes if n.target == torch.ops.aten.t.default]),
            2,
        )

    def test_export_decomp_asserts_bad_args(self):
        def f(x):
            return x.t() + x.t()

        def nop(x):
            return x.cos()

        with self.assertRaises(AssertionError):
            graph, _ = torch._dynamo.export(
                f,
                (torch.randn(5)),
                aten_graph=False,
                decomposition_table={torch.ops.aten.t.default: nop},
            )

    def test_export_decomp_asserts_bad_args_mode(self):
        def f(x):
            return x.t() + x.t()

        def nop(x):
            return x.cos()

        with self.assertRaises(AssertionError):
            graph, _ = torch._dynamo.export(
                f, (torch.randn(5)), aten_graph=False, tracing_mode="symbolic"
            )

    @config.patch(capture_scalar_outputs=True, dynamic_shapes=True)
    def test_export_with_module_layer(self):
        from functorch.experimental.control_flow import cond

        class Module(torch.nn.Module):
            def __init__(self):
                super().__init__()
                self.linear = torch.nn.Linear(3, 3)

            def forward(self, pred, x):
                def true_fn(val):
                    return self.linear(val) * torch.tensor(2)

                def false_fn(val):
                    return self.linear(val) * torch.tensor(-1)

                return cond(pred, true_fn, false_fn, [x])

        mod = Module()
        x = torch.randn([3, 3])
        pred = torch.tensor(x[0][0].item() < 0)
        real_result = mod.forward(pred, x)

        torch._dynamo.reset()

        exported = torch._dynamo.export(mod.forward, pred, x)
        out_graph = exported[0]

        dynamo_result = out_graph(pred, x)
        self.assertTrue(torch._dynamo.utils.same(real_result, dynamo_result))

        # New X, just to show we did not specialize
        x = x * -1
        pred = torch.tensor(x[0][0].item() < 0)
        real_result_2 = mod.forward(pred, x)
        dynamo_result_2 = out_graph(pred, x)
        self.assertTrue(torch._dynamo.utils.same(real_result_2, dynamo_result_2))

    @config.patch(dynamic_shapes=True)
    def test_export_with_cond_dynamic_shape_pred(self):
        from functorch.experimental.control_flow import cond

        class Module(torch.nn.Module):
            def forward(self, x):
                def true_fn(x):
                    return x + x

                def false_fn(x):
                    return x[:2]

                return cond(x.shape[0] <= 2, true_fn, false_fn, [x])

        mod = Module()
        x = torch.randn(2, 2)
        out_graph, _ = torch._dynamo.export(mod, x)
        test_x = torch.randn(3, 2)
        self.assertEqual(out_graph(test_x), mod(test_x))

    @config.patch(dynamic_shapes=True)
    def test_export_with_map_cond(self):
        from functorch.experimental.control_flow import cond, map

        class Module(torch.nn.Module):
            def inner(self, x, pred):
                def true_fn(x):
                    return x + x

                def false_fn(x):
                    return x * x

                return cond(pred, true_fn, false_fn, [x])

            def forward(self, pred, xs):
                def body(x, pred):
                    return self.inner(x, pred)

                return map(body, xs, pred)

        mod = Module()
        x = torch.randn(3, 2, 1)
        pred_x = torch.tensor(True)

        y = torch.randn(4, 3, 2)
        pred_y = torch.tensor(False)
        real_result = mod(pred_y, y)

        out_graph, _ = torch._dynamo.export(mod, pred_x, x)
        self.assertEqual(real_result, out_graph(pred_y, y))

    @config.patch(dynamic_shapes=True)
    def test_export_with_map_zero_sized_tensor(self):
        from functorch.experimental.control_flow import map

        class Module(torch.nn.Module):
            def forward(self, xs):
                def body(x):
                    return x + 1

                return map(body, xs)

        mod = Module()
        xs = torch.randn(0, 2)
        with self.assertRaisesRegex(
            torch._dynamo.exc.Unsupported,
            "zero-sized tensor",
        ):
            out_graph, _ = torch._dynamo.export(mod, xs)

    def test_export_meta_val(self):
        def f(x, y, z):
            return x * y + z

        gm, _ = torch._dynamo.export(
            f,
            torch.ones(3, 2),
            torch.zeros(3, 2),
            torch.ones(3, 2),
            aten_graph=True,
            tracing_mode="symbolic",
        )
        for node in gm.graph.nodes:
            if node.op == "placeholder":
                self.assertIn("val", node.meta)

    def test_input_container_type(self):
        def f(x: torch.Tensor, y: List[torch.Tensor]) -> Dict[str, torch.Tensor]:
            return {"a": x.sum() + sum(y).sum()}

        inp = (torch.randn(6, 5), [torch.randn(6, 5), torch.randn(6, 5)])

        gm, _ = torch._dynamo.export(f, *inp, aten_graph=True, tracing_mode="symbolic")

        self.assertEqual(gm(*inp), f(*inp))

    @config.patch(assume_static_by_default=False)
    def test_export_symbolic_shape(self):
        def f(x: torch.Tensor) -> torch.Tensor:
            return torch.empty(x.shape[0] * 2)

        inp = (torch.randn(6, 5),)
        gm, _ = torch._dynamo.export(f, *inp, aten_graph=True, tracing_mode="symbolic")

        has_sym_size = False
        for node in gm.graph.nodes:
            if node.target is torch.ops.aten.sym_size:
                has_sym_size = True

        self.assertTrue(has_sym_size)

    @config.patch(dynamic_shapes=True, assume_static_by_default=False)
    def test_dynamic_slicing(self):
        def f(x):
            return x[: x.shape[0] - 2, x.shape[1] - 1 :: 2]

        gm_aten_mode, _ = torch._dynamo.export(
            f, torch.randn(4, 5), aten_graph=True, tracing_mode="symbolic"
        )

        inp = torch.randn(6, 7)
        self.assertEqual(gm_aten_mode(inp).shape, f(inp).shape)

        count = 0
        # aten graph should flatten getitem calls to actual
        # slice kernel call.
        for node in gm_aten_mode.graph.nodes:
            if (
                node.op == "call_function"
                and node.target == torch.ops.aten.slice.Tensor
            ):
                count += 1

        self.assertEqual(count, 2)

        gm_torch_mode, _ = torch._dynamo.export(f, torch.randn(4, 5), aten_graph=False)

        # In torch mode, the graph should contain 3 getitem methods
        # one for x.shape[0]-2 and one for x.shape[1]-1 and one for slice
        # this is because Tensor class has its' own getitem method
        # which gets translated to aten.Slice later.
        count = 0
        for node in gm_torch_mode.graph.nodes:
            if node.op == "call_function" and node.target == operator.getitem:
                count += 1

        self.assertEqual(count, 3)
        self.assertEqual(gm_torch_mode(inp).shape, f(inp).shape)

    @config.patch(dynamic_shapes=True)
    def test_dynamic_slicing_invalid(self):
        def g(x, y):
            return x[y : x.shape[0]]

        with self.assertRaisesRegex(
            torch._dynamo.exc.Unsupported,
            "Dynamic slicing on data-dependent value is not supported",
        ):
            torch._dynamo.export(
                g,
                torch.randn(4, 5),
                torch.tensor(2),
                aten_graph=True,
                tracing_mode="symbolic",
            )

    @config.patch(capture_scalar_outputs=True, dynamic_shapes=True)
    def test_dynamic_slicing_simple(self):
        def f(x):
            return x[slice(None, None, None)]

        gm, _ = torch._dynamo.export(
            f, torch.randn(4, 5), aten_graph=True, tracing_mode="symbolic"
        )

        inp = torch.randn(6, 7)
        self.assertEqual(gm(inp), f(inp))

    @patch.object(torch._dynamo.config, "dynamic_shapes", True)
    @patch.object(torch._dynamo.config, "capture_scalar_outputs", True)
    def test_export_cond_in_aten_symbolic(self):
        class ConditionOp(torch.nn.Module):
            def true_fn(self, x, y):
                return x * y

            def false_fn(self, x, y):
                return x + y

            def forward(self, pred, x, y):
                return cond(pred, self.true_fn, self.false_fn, [x, y])

        model = ConditionOp()
        inp = (
            torch.tensor(False),
            torch.randn(4, 4),
            torch.randn(4, 4),
        )
        gm, _ = torch._dynamo.export(
            model, *inp, aten_graph=True, tracing_mode="symbolic"
        )

        gm.print_readable()

        self.assertEqual(gm(*inp), model(*inp))

    def test_export_with_kwargs(self):
        def fn_with_kwargs(pos0, tuple0, *myargs, mykw0=None, **mykwargs):
            out = pos0
            for arg in tuple0:
                out *= arg
            for arg in myargs:
                out *= arg
            out *= mykw0
            out *= mykwargs["input0"] * mykwargs["input1"]
            return out

        mykwargs = {"input0": torch.randn(4), "input1": torch.randn(4)}
        tuple0 = (torch.randn(4), torch.randn(4))
        mykw0 = torch.randn(4)
        pos0 = torch.randn(4)
        myargs = [torch.randn(4), torch.randn(4)]

        expected_argument_names = [
            "pos0",
            "tuple0",
            "myargs_0",
            "myargs_1",
            "mykw0",
            "input0",
            "input1",
        ]
        self._test_export_preserving_original_signature(
            fn_with_kwargs,
            expected_argument_names,
            pos0,
            tuple0,
            *myargs,
            mykw0=mykw0,
            **mykwargs,
        )

    def test_export_with_kwargs_and_empty_args(self):
        def fn_with_kwargs(mykw0=None, **mykwargs):
            out = mykw0
            out *= mykwargs["input0"] * mykwargs["input1"]
            return out

        mykwargs = {"input0": torch.randn(4), "input1": torch.randn(4)}
        mykw0 = torch.randn(4)

        expected_argument_names = ["mykw0"] + list(mykwargs.keys())
        self._test_export_preserving_original_signature(
            fn_with_kwargs, expected_argument_names, mykw0, **mykwargs
        )

    def test_export_with_args_and_empty_kwargs(self):
        def fn_with_kwargs(pos0, tuple0, *myargs):
            out = pos0
            for arg in tuple0:
                out *= arg
            for arg in myargs:
                out *= arg
            return out

        tuple0 = (torch.randn(4), torch.randn(4))
        pos0 = torch.randn(4)
        myargs = [torch.randn(4), torch.randn(4)]

        expected_argument_names = ["pos0", "tuple0", "myargs_0", "myargs_1"]
        self._test_export_preserving_original_signature(
            fn_with_kwargs, expected_argument_names, pos0, tuple0, *myargs
        )

    @common_utils.parametrize(
        "default_value",
        [
            common_utils.subtest(None, name="None"),
            common_utils.subtest(42.0, name="float"),
            common_utils.subtest(
                # FIXME: AssertionError: Dynamo input and output is a strict subset of traced input/output
                torch.randn(4),
                name="tensor",
                decorators=[unittest.expectedFailure],
            ),
            common_utils.subtest(
                # FIXME: AssertionError: Dynamo input and output is a strict subset of traced input/output
                (torch.randn(4),),
                name="tuple",
                decorators=[unittest.expectedFailure],
            ),
        ],
    )
    def test_export_with_args_with_default(self, default_value):
        def fn(pos0, pos1_default=default_value):
            out = pos0
            if pos1_default is None:
                pos1_default = torch.randn(4)
            if isinstance(pos1_default, tuple):
                pos1_default = pos1_default[0]
            out *= pos1_default
            return out

        pos0 = torch.randn(4)
        expected_argument_names = ["pos0"]
        self._test_export_preserving_original_signature(
            fn, expected_argument_names, pos0
        )

    @common_utils.parametrize(
        "default_value",
        [
            common_utils.subtest(None, name="None"),
            common_utils.subtest(42.0, name="float"),
            common_utils.subtest(
                # FIXME: AssertionError: Dynamo input and output is a strict subset of traced input/output
                torch.randn(4),
                name="tensor",
                decorators=[unittest.expectedFailure],
            ),
            common_utils.subtest(
                # FIXME: AssertionError: Dynamo input and output is a strict subset of traced input/output
                (torch.randn(4),),
                name="tuple",
                decorators=[unittest.expectedFailure],
            ),
        ],
    )
    def test_export_with_kwargs_with_default(self, default_value):
        def fn(pos0, *, kw0, kw1_default=default_value, **kwargs):
            out = pos0
            out += kw0
            if kw1_default is None:
                kw1_default = torch.randn(4)
            elif isinstance(kw1_default, tuple):
                kw1_default = kw1_default[0]
            out += kw1_default
            out += kwargs["kw2"]
            return out

        pos0 = torch.randn(4)
        kw0 = torch.randn(4)
        kw2 = torch.randn(4)

        args = (pos0,)
        kwargs = {"kw0": kw0, "kw2": kw2}
        expected_argument_names = ["pos0", "kw0", "kw2"]
        self._test_export_preserving_original_signature(
            fn, expected_argument_names, *args, **kwargs
        )

    def test_export_with_wrapped_fn(self):
        # To ensure dynamo.export is robust to wrapped functions
        # when it cannot use `inspect` to retrieve original signature
        # info.
        def _fn(pos0, pos1=1.0, *args, kw0, kw1=2.0, **kwargs):
            out = pos0
            out += pos1
            out += kw0
            out += kw1
            for arg in args:
                out += arg
            for kwarg in kwargs.values():
                out += kwarg
            return out

        def wrapped_fn(*args, **kwargs):
            return _fn(*args, **kwargs)

        pos0 = torch.randn(4)
        kw0 = torch.randn(4)
        args = (pos0, torch.randn(4), torch.randn(4))
        kwargs = {"kw0": kw0, "kw2": torch.randn(4)}
        expected_argument_names = [f"args_{i}" for i in range(len(args))] + list(
            kwargs.keys()
        )

        self._test_export_preserving_original_signature(
            wrapped_fn, expected_argument_names, *args, **kwargs
        )

    def test_export_with_functools_wrapped_method(self):
        def test_decorator(func):
            @functools.wraps(func)
            def wrapper(*args, **kwargs):
                return func(*args, **kwargs)

            return wrapper

        class MyModule(torch.nn.Module):
            def __init__(self):
                super().__init__()

            def forward(self, x):
                return x

            @test_decorator
            def method_to_test(self, pos0, pos1=1.0, *args, kw0, kw1=2.0, **kwargs):
                out = pos0
                out += pos1
                out += kw0
                out += kw1
                for arg in args:
                    out += arg
                for kwarg in kwargs.values():
                    out += kwarg
                return out

        pos0 = torch.randn(4)
        pos1 = torch.randn(4)
        unnamed_pos = torch.randn(4)
        kw0 = torch.randn(4)
        args = (pos0, pos1, unnamed_pos)
        kwargs = {"kw0": kw0, "kw2": torch.randn(4), "unnamed_kw": torch.randn(4)}
        expected_argument_names = [
            "pos0",
            "pos1",
            "args_0",  # 3rd unnamed positional argument
        ] + list(kwargs.keys())
        m = MyModule()

        self._test_export_preserving_original_signature(
            m.method_to_test, expected_argument_names, *args, **kwargs
        )

    def test_export_with_functools_wrapped_fn(self):
        def test_decorator(func):
            @functools.wraps(func)
            def wrapper(*args, **kwargs):
                return func(*args, **kwargs)

            return wrapper

        @test_decorator
        def _fn(pos0, pos1=1.0, *args, kw0, kw1=2.0, **kwargs):
            out = pos0
            out += pos1
            out += kw0
            out += kw1
            for arg in args:
                out += arg
            for kwarg in kwargs.values():
                out += kwarg
            return out

        def wrapped_fn(*args, **kwargs):
            return _fn(*args, **kwargs)

        pos0 = torch.randn(4)
        kw0 = torch.randn(4)
        args = (pos0, torch.randn(4), torch.randn(4))
        kwargs = {"kw0": kw0, "kw2": torch.randn(4)}
        expected_argument_names = [f"args_{i}" for i in range(len(args))] + list(
            kwargs.keys()
        )

        self._test_export_preserving_original_signature(
            wrapped_fn, expected_argument_names, *args, **kwargs
        )

    def _test_export_preserving_original_signature(
        self, fn, expected_argument_names: Sequence[str], *args, **kwargs
    ):
        torch._dynamo.reset()
        exported = torch._dynamo.export(
            fn,
            *args,
            **kwargs,
            aten_graph=False,
        )

        out_graph = exported[0]
        dynamo_result = out_graph(*args, **kwargs)
        real_result = fn(*args, **kwargs)
        self.assertTrue(torch._dynamo.utils.same(real_result, dynamo_result))

        # Check that the exported graph preserves same argument names.
        self.assertEqual(
            inspect.getfullargspec(out_graph.forward).args[1:], expected_argument_names
        )

    def test_export_meta(self):
        class MyModule(torch.nn.Module):
            def __init__(self):
                super().__init__()
                self.p = torch.nn.Parameter(torch.ones(2, 3))

            def forward(self, x):
                return self.p + x

        with torch.device("meta"):
            m = MyModule()

        inp = torch.ones(2, 3, device="meta")
        exported = torch._dynamo.export(m, inp)
        out_graph = exported[0]
        dynamo_result = out_graph(inp)
        self.assertEqual(dynamo_result, m(inp))

    @config.patch(dynamic_shapes=True)
    def test_export_raise_guard_full_constraint(self):
        y = torch.randn([3, 3, 3])

        def my_dyn_fn(x):
            if x.shape[0] == 3:
                return x.sin()
            return x.cos()

        torch._dynamo.export(my_dyn_fn, y)

        with self.assertRaises(ConstraintViolationError):
            torch._dynamo.export(my_dyn_fn, y, constraints=[dynamic_dim(y, 0)])

    @config.patch(dynamic_shapes=True)
    def test_export_raise_guard_partial_constraint(self):
        y = torch.randn([3, 3, 3])

        def my_dyn_fn(x):
            if x.shape[0] > 3:
                return x.sin()
            return x.cos()

        torch._dynamo.export(my_dyn_fn, y)

        with self.assertRaises(ConstraintViolationError):
            torch._dynamo.export(my_dyn_fn, y, constraints=[dynamic_dim(y, 0)])

    @config.patch(dynamic_shapes=True)
    def test_export_no_raise_on_relationship(self):
        y = torch.randn([3, 3, 3])

        def my_dyn_fn(a, b, c):
            if a.shape[0] == b.shape[1] == c.shape[2]:
                return a.sin()

            return a.cos()

        torch._dynamo.export(my_dyn_fn, y, y, y)
        constraints = [dynamic_dim(y, 0)]
        if config.assume_static_by_default:
            # The assume_static flag causes this to raise, as
            # we are now esentially comparing with a constant
            with self.assertRaises(ConstraintViolationError):
                torch._dynamo.export(my_dyn_fn, y, y, y, constraints=constraints)
        else:
            torch._dynamo.export(my_dyn_fn, y, y, y, constraints=constraints)

    @config.patch(dynamic_shapes=True)
    def test_export_no_raise(self):
        y = torch.randn([3, 3, 3])

        def my_dyn_fn(a, b, c):
            if a.shape[1] == 3:
                return a.cos()
            return a * b * c

        torch._dynamo.export(my_dyn_fn, y, y, y)
        torch._dynamo.export(my_dyn_fn, y, y, y, constraints=[dynamic_dim(y, 0)])

    @config.patch(dynamic_shapes=True)
    def test_export_multi_dynamic_dim_safe_relationship(self):
        x = torch.randn([3, 3, 3])
        y = torch.randn([2, 2, 2])
        z = torch.randn([3, 3, 3])

        def my_dyn_fn(a, b, c):
            if a.shape[0] == c.shape[0]:
                return a.cos()
            return a * c, b

        torch._dynamo.export(my_dyn_fn, x, y, z)
        constraints = [dynamic_dim(x, 0), dynamic_dim(y, 0), dynamic_dim(z, 0)]
        torch._dynamo.export(my_dyn_fn, x, y, z, constraints=constraints)

    @config.patch(dynamic_shapes=True)
    def test_export_dynamic_dim_not_1(self):
        x = torch.randn([1, 1, 1])

        def my_dyn_fn(a):
            if a.shape[0] != 1:
                return a.cos()
            return a * a

        torch._dynamo.export(my_dyn_fn, x)
        with self.assertRaises(ConstraintViolationError):
            torch._dynamo.export(my_dyn_fn, x, constraints=[dynamic_dim(x, 0)])

    @config.patch(dynamic_shapes=True)
    def test_symbool(self):
        def f(x):
            a = torch.scalar_tensor(x.shape[0] > 4)
            return x.sin().sum() + a.sum()

        gm, _  = torch._dynamo.export(f, torch.ones(6, 4), aten_graph=True, tracing_mode="symbolic")
        self.assertEqual(gm(torch.ones(3, 4)), f(torch.ones(3, 4)))

    @config.patch(dynamic_shapes=True)
    def test_export_multi_dynamic_dim_constraint(self):
        x = torch.randn([3, 3, 3])
        y = torch.randn([2, 2, 2])
        z = torch.randn([3, 3, 3])

        def my_dyn_fn(a, b, c):
            if a.shape[0] == c.shape[0]:
                return a.cos()
            return a * c, b

        torch._dynamo.export(my_dyn_fn, x, y, z)
        constraints = [dynamic_dim(x, 0), dynamic_dim(x, 1), dynamic_dim(x, 2)]
        if config.assume_static_by_default:
            # The assume_static flag causes this to raise, as
            # we are now esentially comparing with a constant
            with self.assertRaises(ConstraintViolationError):
                torch._dynamo.export(my_dyn_fn, x, y, z, constraints=constraints)
        else:
            torch._dynamo.export(my_dyn_fn, x, y, z, constraints=constraints)

    @config.patch(dynamic_shapes=True)
    def test_list_contains(self):
        def func(x):
            assert x.size(-1) in [4, 5, 6], "bad"
            return x + x

        inps = (torch.randn(1, 5),)
        opt_func = torch._dynamo.optimize("eager", nopython=True)(func)
        real_result = opt_func(*inps)

        torch._dynamo.reset()

        exported = torch._dynamo.export(func, *inps, aten_graph=True)
        out_graph = exported[0]

        dynamo_result = out_graph(*inps)

        self.assertTrue(torch._dynamo.utils.same(real_result, dynamo_result))

    def test_list_not_contains(self):
        def func(x):
            assert x.size(0) not in [4, 5, 6], "bad1"
            assert "monkey" not in ["cow", "pig"], "bad2"
            return x + x

        inps = (torch.randn(1, 5),)
        opt_func = torch._dynamo.optimize("eager", nopython=True)(func)
        real_result = opt_func(*inps)

        torch._dynamo.reset()

        exported = torch._dynamo.export(func, *inps, aten_graph=True)
        out_graph = exported[0]

        dynamo_result = out_graph(*inps)

        self.assertTrue(torch._dynamo.utils.same(real_result, dynamo_result))

    def test_export_identity(self):
        inp = torch.tensor([0.1, 0.1])

        def func(x):
            return x

        torch._dynamo.reset()
        exported, _ = torch._dynamo.export(func, inp)
        dynamo_result = exported(inp)
        self.assertTrue(torch._dynamo.utils.same(inp, dynamo_result))

    def test_export_specialized_int(self):
        class Foo(torch.nn.Module):
            def __init__(
                self,
                input_dim,
            ):
                super().__init__()
                self.torch_module = torch.nn.LayerNorm(
                    input_dim, eps=1e-5, elementwise_affine=True
                )
                self.int_val = 100

            def forward(self, input):
                return input.cos() * self.int_val * self.torch_module.eps

        mod = Foo(128)
        inp = torch.randn(3, 128)

        # In export, int & float in forward should always be specialized
        with config.patch(dynamic_shapes=True):
            gm, _ = torch._dynamo.export(
                mod, inp, aten_graph=True, tracing_mode="symbolic"
            )
            count = 0
            for node in gm.graph.nodes:
                if node.op == "placeholder":
                    count += 1
            self.assertEqual(count, 1)

    def test_export_pass_arg_by_name(self):
        class BasicModule(torch.nn.Module):
            def __init__(self):
                super().__init__()
                self.my_lin = torch.nn.Linear(3, 4, bias=True)

            def forward(self, x):
                return self.my_lin(x)

        mod, input_tensor = BasicModule(), torch.randn(2, 3)
        gm, guard = torch._dynamo.export(mod, input_tensor, aten_graph=True)
        ref = mod(x=input_tensor)
        res = gm(x=input_tensor)
        self.assertTrue(torch._dynamo.utils.same(ref, res))

    def test_export_pass_arg_by_name_star_args(self):
        class BasicModule(torch.nn.Module):
            def __init__(self):
                super().__init__()
                self.my_lin = torch.nn.Linear(3, 4, bias=True)

            def forward(self, *args):
                return self.my_lin(args[0]) * self.my_lin(args[1])

        mod, input_tensor, input_tensor2 = (
            BasicModule(),
            torch.randn(2, 3),
            torch.randn(2, 3),
        )
        gm, guard = torch._dynamo.export(
            mod, input_tensor, input_tensor2, aten_graph=True
        )
        ref = mod(input_tensor, input_tensor2)
        res = gm(input_tensor, input_tensor2)
        self.assertTrue(torch._dynamo.utils.same(ref, res))

    @config.patch(dynamic_shapes=True)
<<<<<<< HEAD
    def test_export_persist_assert(self):
        def f(x):
            assert x.shape[0] > 4, "Shape must be more than 4"
            return x.cos() + x.sin()

        gm, guard = torch._dynamo.export(
            f, torch.randn(5, 4, 6), aten_graph=True, tracing_mode="symbolic"
        )

        def has_aten_op(gm, op):
            for node in gm.graph.nodes:
                if node.target == op:
                    return True
            return False

        self.assertTrue(has_aten_op(gm, torch.ops.aten._assert_async.default))

        gm.graph.eliminate_dead_code()
        gm.recompile()
        self.assertTrue(has_aten_op(gm, torch.ops.aten._assert_async.default))

        with self.assertRaisesRegex(RuntimeError, "Shape must be more than 4"):
            gm(torch.randn(3, 4, 5))
=======
    def test_export_mark_dynamic_conflict_dynamic_dim(self):
        y = torch.randn([3, 3, 3])

        def my_dyn_fn(x):
            if x.shape[0] > 3:
                return x.sin()
            return x.cos()

        torch._dynamo.mark_dynamic(y, 0)
        with self.assertRaisesRegex(
            RuntimeError,
            "Constraints violated",
        ):
            torch._dynamo.export(my_dyn_fn, y, constraints=[dynamic_dim(y, 0)])

    @config.patch(dynamic_shapes=True)
    def test_export_dynamic_dim_cleanup(self):
        y = torch.randn([3, 3, 3])

        def my_dyn_fn(x):
            return x.cos()

        constraints = [dynamic_dim(y, 0)]
        torch._dynamo.export(my_dyn_fn, y, constraints=constraints)

    @config.patch(dynamic_shapes=True, capture_dynamic_output_shape_ops=True)
    def test_export_dynamic_control_flow_error(self):
        def f(x):
            if x.nonzero() > 3:
                return x.cos()
            return x.sin()

        with self.assertRaisesRegex(
            torch._dynamo.exc.UserError,
            "Dynamic control flow is not supported at the moment",
        ):
            gm, _ = torch._dynamo.export(
                f, torch.randn(5, 6), aten_graph=True, tracing_mode="symbolic"
            )

    @config.patch(assume_static_by_default=True, dynamic_shapes=True)
    def test_propagate_assume_static_by_default(self):
        def f(x):
            if x.shape[0] > 3:
                return x.sin()
            return x.cos()

        gm, _ = torch._dynamo.export(
            f, torch.ones(6, 4), aten_graph=True, tracing_mode="symbolic"
        )

        for node in gm.graph.nodes:
            val = node.meta.get("val", None)
            if val is not None:
                shapes = val.shape
                # there should no symbols
                for shape in shapes:
                    self.assertTrue(is_concrete_int(shape))

        # this should be captured as static, as export won't generate any symbols.
        self.assertEqual(gm(torch.ones(2, 4)), torch.ones(2, 4).sin())

    def test_access_class_method_from_user_class(self):
        class A:
            @classmethod
            def func(cls):
                return torch.Tensor([4, 5])

        def f(x):
            a = A()
            return x.sum() + type(a).func().sum()

        with self.assertRaisesRegex(torch._dynamo.exc.UserError, "Can't call type()"):
            gm, _ = torch._dynamo.export(
                f, torch.ones(6, 4), aten_graph=True, tracing_mode="symbolic"
            )

        def f_correct(x):
            a = A()
            return x.sum() + a.__class__.func().sum()

        gm, _ = torch._dynamo.export(
            f_correct, torch.ones(6, 4), aten_graph=True, tracing_mode="symbolic"
        )

        self.assertEqual(f_correct(torch.ones(6, 4)), gm(torch.ones(6, 4)))

    @config.patch(dynamic_shapes=True)
    def test_round_dynamic_shapes(self):
        def f(x):
            return x[: round(x.shape[0] / 2)]

        def f_correct(x):
            return x[: math.floor(x.shape[0] / 2)]

        with self.assertRaisesRegex(torch._dynamo.exc.UserError, "Calling round()"):
            gm, _ = torch._dynamo.export(
                f, torch.ones(6, 4), aten_graph=True, tracing_mode="symbolic"
            )

        gm, _ = torch._dynamo.export(
            f_correct, torch.ones(6, 4), aten_graph=True, tracing_mode="symbolic"
        )

        self.assertEqual(f_correct(torch.ones(6, 4)), gm(torch.ones(6, 4)))
>>>>>>> 29ae7be6


common_utils.instantiate_parametrized_tests(ExportTests)

if __name__ == "__main__":
    from torch._dynamo.test_case import run_tests

    run_tests()<|MERGE_RESOLUTION|>--- conflicted
+++ resolved
@@ -2270,31 +2270,6 @@
         self.assertTrue(torch._dynamo.utils.same(ref, res))
 
     @config.patch(dynamic_shapes=True)
-<<<<<<< HEAD
-    def test_export_persist_assert(self):
-        def f(x):
-            assert x.shape[0] > 4, "Shape must be more than 4"
-            return x.cos() + x.sin()
-
-        gm, guard = torch._dynamo.export(
-            f, torch.randn(5, 4, 6), aten_graph=True, tracing_mode="symbolic"
-        )
-
-        def has_aten_op(gm, op):
-            for node in gm.graph.nodes:
-                if node.target == op:
-                    return True
-            return False
-
-        self.assertTrue(has_aten_op(gm, torch.ops.aten._assert_async.default))
-
-        gm.graph.eliminate_dead_code()
-        gm.recompile()
-        self.assertTrue(has_aten_op(gm, torch.ops.aten._assert_async.default))
-
-        with self.assertRaisesRegex(RuntimeError, "Shape must be more than 4"):
-            gm(torch.randn(3, 4, 5))
-=======
     def test_export_mark_dynamic_conflict_dynamic_dim(self):
         y = torch.randn([3, 3, 3])
 
@@ -2400,7 +2375,47 @@
         )
 
         self.assertEqual(f_correct(torch.ones(6, 4)), gm(torch.ones(6, 4)))
->>>>>>> 29ae7be6
+
+    def test_export_persist_assert(self):
+        def f(x):
+            assert x.shape[0] > 4, "Shape must be more than 4"
+            return x.cos() + x.sin()
+
+        gm, guard = torch._dynamo.export(
+            f, torch.randn(5, 4, 6), aten_graph=True, tracing_mode="symbolic"
+        )
+
+        def has_aten_op(gm, op):
+            for node in gm.graph.nodes:
+                if node.target == op:
+                    return True
+            return False
+
+        self.assertTrue(has_aten_op(gm, torch.ops.aten._assert_async.msg))
+
+        gm.graph.eliminate_dead_code()
+        gm.recompile()
+        self.assertTrue(has_aten_op(gm, torch.ops.aten._assert_async.msg))
+
+        with self.assertRaisesRegex(RuntimeError, "Shape must be more than 4"):
+            gm(torch.randn(3, 4, 5))
+
+    def test_export_input_constrain_assert(self):
+        def f(x, y):
+            return x.cos().sum() + y.sin().sum()
+
+        x = torch.randn(5, 4, 6)
+        y = torch.randn(6, 4, 7)
+
+        constraint = [dynamic_dim(x, 0), dynamic_dim(y, 0)]
+
+        gm, guard = torch._dynamo.export(
+            f, x, y, aten_graph=True, tracing_mode="symbolic", constraints=constraint
+        )
+        print(gm.graph)
+
+        gm(torch.randn(3, 4, 5),torch.randn(6, 4, 7))
+
 
 
 common_utils.instantiate_parametrized_tests(ExportTests)
